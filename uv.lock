version = 1
revision = 2
requires-python = ">=3.13"

[[package]]
name = "annotated-types"
version = "0.7.0"
source = { registry = "https://pypi.org/simple" }
sdist = { url = "https://files.pythonhosted.org/packages/ee/67/531ea369ba64dcff5ec9c3402f9f51bf748cec26dde048a2f973a4eea7f5/annotated_types-0.7.0.tar.gz", hash = "sha256:aff07c09a53a08bc8cfccb9c85b05f1aa9a2a6f23728d790723543408344ce89", size = 16081, upload-time = "2024-05-20T21:33:25.928Z" }
wheels = [
    { url = "https://files.pythonhosted.org/packages/78/b6/6307fbef88d9b5ee7421e68d78a9f162e0da4900bc5f5793f6d3d0e34fb8/annotated_types-0.7.0-py3-none-any.whl", hash = "sha256:1f02e8b43a8fbbc3f3e0d4f0f4bfc8131bcb4eebe8849b8e5c773f3a1c582a53", size = 13643, upload-time = "2024-05-20T21:33:24.1Z" },
]

[[package]]
name = "anyio"
version = "4.9.0"
source = { registry = "https://pypi.org/simple" }
dependencies = [
    { name = "idna" },
    { name = "sniffio" },
]
sdist = { url = "https://files.pythonhosted.org/packages/95/7d/4c1bd541d4dffa1b52bd83fb8527089e097a106fc90b467a7313b105f840/anyio-4.9.0.tar.gz", hash = "sha256:673c0c244e15788651a4ff38710fea9675823028a6f08a5eda409e0c9840a028", size = 190949, upload-time = "2025-03-17T00:02:54.77Z" }
wheels = [
    { url = "https://files.pythonhosted.org/packages/a1/ee/48ca1a7c89ffec8b6a0c5d02b89c305671d5ffd8d3c94acf8b8c408575bb/anyio-4.9.0-py3-none-any.whl", hash = "sha256:9f76d541cad6e36af7beb62e978876f3b41e3e04f2c1fbf0884604c0a9c4d93c", size = 100916, upload-time = "2025-03-17T00:02:52.713Z" },
]

[[package]]
name = "attrs"
version = "25.3.0"
source = { registry = "https://pypi.org/simple" }
sdist = { url = "https://files.pythonhosted.org/packages/5a/b0/1367933a8532ee6ff8d63537de4f1177af4bff9f3e829baf7331f595bb24/attrs-25.3.0.tar.gz", hash = "sha256:75d7cefc7fb576747b2c81b4442d4d4a1ce0900973527c011d1030fd3bf4af1b", size = 812032, upload-time = "2025-03-13T11:10:22.779Z" }
wheels = [
    { url = "https://files.pythonhosted.org/packages/77/06/bb80f5f86020c4551da315d78b3ab75e8228f89f0162f2c3a819e407941a/attrs-25.3.0-py3-none-any.whl", hash = "sha256:427318ce031701fea540783410126f03899a97ffc6f61596ad581ac2e40e3bc3", size = 63815, upload-time = "2025-03-13T11:10:21.14Z" },
]

[[package]]
<<<<<<< HEAD
name = "auto-job-search-package"
version = "0.1.3"
source = { virtual = "." }
dependencies = [
    { name = "beautifulsoup4" },
    { name = "bs4" },
    { name = "fake-useragent" },
    { name = "fastapi" },
    { name = "httpx" },
    { name = "jinja2" },
    { name = "lxml" },
    { name = "pandas" },
    { name = "playwright" },
    { name = "pytest" },
    { name = "pytest-asyncio" },
    { name = "python-dotenv" },
    { name = "requests" },
    { name = "selenium" },
    { name = "selenium-stealth" },
    { name = "uvicorn" },
    { name = "webdriver-manager" },
]

[package.metadata]
requires-dist = [
    { name = "beautifulsoup4", specifier = ">=4.13.4" },
    { name = "bs4", specifier = ">=0.0.2" },
    { name = "fake-useragent", specifier = ">=2.2.0" },
    { name = "fastapi", specifier = ">=0.116.1" },
    { name = "httpx", specifier = ">=0.28.1" },
    { name = "jinja2", specifier = ">=3.1.6" },
    { name = "lxml", specifier = ">=6.0.0" },
    { name = "pandas", specifier = ">=2.3.1" },
    { name = "playwright", specifier = ">=1.35.0" },
    { name = "pytest", specifier = ">=8.4.1" },
    { name = "pytest-asyncio", specifier = ">=1.1.0" },
    { name = "python-dotenv", specifier = ">=1.1.1" },
    { name = "requests", specifier = ">=2.32.4" },
    { name = "selenium", specifier = ">=4.34.2" },
    { name = "selenium-stealth", specifier = ">=1.0.6" },
    { name = "uvicorn", specifier = ">=0.35.0" },
    { name = "webdriver-manager", specifier = ">=4.0.2" },
]

[[package]]
=======
>>>>>>> b5971fb5
name = "beautifulsoup4"
version = "4.13.4"
source = { registry = "https://pypi.org/simple" }
dependencies = [
    { name = "soupsieve" },
    { name = "typing-extensions" },
]
sdist = { url = "https://files.pythonhosted.org/packages/d8/e4/0c4c39e18fd76d6a628d4dd8da40543d136ce2d1752bd6eeeab0791f4d6b/beautifulsoup4-4.13.4.tar.gz", hash = "sha256:dbb3c4e1ceae6aefebdaf2423247260cd062430a410e38c66f2baa50a8437195", size = 621067, upload-time = "2025-04-15T17:05:13.836Z" }
wheels = [
    { url = "https://files.pythonhosted.org/packages/50/cd/30110dc0ffcf3b131156077b90e9f60ed75711223f306da4db08eff8403b/beautifulsoup4-4.13.4-py3-none-any.whl", hash = "sha256:9bbbb14bfde9d79f38b8cd5f8c7c85f4b8f2523190ebed90e950a8dea4cb1c4b", size = 187285, upload-time = "2025-04-15T17:05:12.221Z" },
]

[[package]]
name = "bs4"
version = "0.0.2"
source = { registry = "https://pypi.org/simple" }
dependencies = [
    { name = "beautifulsoup4" },
]
sdist = { url = "https://files.pythonhosted.org/packages/c9/aa/4acaf814ff901145da37332e05bb510452ebed97bc9602695059dd46ef39/bs4-0.0.2.tar.gz", hash = "sha256:a48685c58f50fe127722417bae83fe6badf500d54b55f7e39ffe43b798653925", size = 698, upload-time = "2024-01-17T18:15:47.371Z" }
wheels = [
    { url = "https://files.pythonhosted.org/packages/51/bb/bf7aab772a159614954d84aa832c129624ba6c32faa559dfb200a534e50b/bs4-0.0.2-py2.py3-none-any.whl", hash = "sha256:abf8742c0805ef7f662dce4b51cca104cffe52b835238afc169142ab9b3fbccc", size = 1189, upload-time = "2024-01-17T18:15:48.613Z" },
]

[[package]]
name = "certifi"
version = "2025.7.9"
source = { registry = "https://pypi.org/simple" }
sdist = { url = "https://files.pythonhosted.org/packages/de/8a/c729b6b60c66a38f590c4e774decc4b2ec7b0576be8f1aa984a53ffa812a/certifi-2025.7.9.tar.gz", hash = "sha256:c1d2ec05395148ee10cf672ffc28cd37ea0ab0d99f9cc74c43e588cbd111b079", size = 160386, upload-time = "2025-07-09T02:13:58.874Z" }
wheels = [
    { url = "https://files.pythonhosted.org/packages/66/f3/80a3f974c8b535d394ff960a11ac20368e06b736da395b551a49ce950cce/certifi-2025.7.9-py3-none-any.whl", hash = "sha256:d842783a14f8fdd646895ac26f719a061408834473cfc10203f6a575beb15d39", size = 159230, upload-time = "2025-07-09T02:13:57.007Z" },
]

[[package]]
name = "cffi"
version = "1.17.1"
source = { registry = "https://pypi.org/simple" }
dependencies = [
    { name = "pycparser" },
]
sdist = { url = "https://files.pythonhosted.org/packages/fc/97/c783634659c2920c3fc70419e3af40972dbaf758daa229a7d6ea6135c90d/cffi-1.17.1.tar.gz", hash = "sha256:1c39c6016c32bc48dd54561950ebd6836e1670f2ae46128f67cf49e789c52824", size = 516621, upload-time = "2024-09-04T20:45:21.852Z" }
wheels = [
    { url = "https://files.pythonhosted.org/packages/bf/ee/f94057fa6426481d663b88637a9a10e859e492c73d0384514a17d78ee205/cffi-1.17.1-cp313-cp313-win32.whl", hash = "sha256:e03eab0a8677fa80d646b5ddece1cbeaf556c313dcfac435ba11f107ba117b5d", size = 172475, upload-time = "2024-09-04T20:44:43.733Z" },
    { url = "https://files.pythonhosted.org/packages/7c/fc/6a8cb64e5f0324877d503c854da15d76c1e50eb722e320b15345c4d0c6de/cffi-1.17.1-cp313-cp313-win_amd64.whl", hash = "sha256:f6a16c31041f09ead72d69f583767292f750d24913dadacf5756b966aacb3f1a", size = 182009, upload-time = "2024-09-04T20:44:45.309Z" },
]

[[package]]
name = "charset-normalizer"
version = "3.4.2"
source = { registry = "https://pypi.org/simple" }
sdist = { url = "https://files.pythonhosted.org/packages/e4/33/89c2ced2b67d1c2a61c19c6751aa8902d46ce3dacb23600a283619f5a12d/charset_normalizer-3.4.2.tar.gz", hash = "sha256:5baececa9ecba31eff645232d59845c07aa030f0c81ee70184a90d35099a0e63", size = 126367, upload-time = "2025-05-02T08:34:42.01Z" }
wheels = [
    { url = "https://files.pythonhosted.org/packages/ea/12/a93df3366ed32db1d907d7593a94f1fe6293903e3e92967bebd6950ed12c/charset_normalizer-3.4.2-cp313-cp313-macosx_10_13_universal2.whl", hash = "sha256:926ca93accd5d36ccdabd803392ddc3e03e6d4cd1cf17deff3b989ab8e9dbcf0", size = 199622, upload-time = "2025-05-02T08:32:56.363Z" },
    { url = "https://files.pythonhosted.org/packages/04/93/bf204e6f344c39d9937d3c13c8cd5bbfc266472e51fc8c07cb7f64fcd2de/charset_normalizer-3.4.2-cp313-cp313-manylinux_2_17_aarch64.manylinux2014_aarch64.whl", hash = "sha256:eba9904b0f38a143592d9fc0e19e2df0fa2e41c3c3745554761c5f6447eedabf", size = 143435, upload-time = "2025-05-02T08:32:58.551Z" },
    { url = "https://files.pythonhosted.org/packages/22/2a/ea8a2095b0bafa6c5b5a55ffdc2f924455233ee7b91c69b7edfcc9e02284/charset_normalizer-3.4.2-cp313-cp313-manylinux_2_17_ppc64le.manylinux2014_ppc64le.whl", hash = "sha256:3fddb7e2c84ac87ac3a947cb4e66d143ca5863ef48e4a5ecb83bd48619e4634e", size = 153653, upload-time = "2025-05-02T08:33:00.342Z" },
    { url = "https://files.pythonhosted.org/packages/b6/57/1b090ff183d13cef485dfbe272e2fe57622a76694061353c59da52c9a659/charset_normalizer-3.4.2-cp313-cp313-manylinux_2_17_s390x.manylinux2014_s390x.whl", hash = "sha256:98f862da73774290f251b9df8d11161b6cf25b599a66baf087c1ffe340e9bfd1", size = 146231, upload-time = "2025-05-02T08:33:02.081Z" },
    { url = "https://files.pythonhosted.org/packages/e2/28/ffc026b26f441fc67bd21ab7f03b313ab3fe46714a14b516f931abe1a2d8/charset_normalizer-3.4.2-cp313-cp313-manylinux_2_17_x86_64.manylinux2014_x86_64.whl", hash = "sha256:6c9379d65defcab82d07b2a9dfbfc2e95bc8fe0ebb1b176a3190230a3ef0e07c", size = 148243, upload-time = "2025-05-02T08:33:04.063Z" },
    { url = "https://files.pythonhosted.org/packages/c0/0f/9abe9bd191629c33e69e47c6ef45ef99773320e9ad8e9cb08b8ab4a8d4cb/charset_normalizer-3.4.2-cp313-cp313-manylinux_2_5_i686.manylinux1_i686.manylinux_2_17_i686.manylinux2014_i686.whl", hash = "sha256:e635b87f01ebc977342e2697d05b56632f5f879a4f15955dfe8cef2448b51691", size = 150442, upload-time = "2025-05-02T08:33:06.418Z" },
    { url = "https://files.pythonhosted.org/packages/67/7c/a123bbcedca91d5916c056407f89a7f5e8fdfce12ba825d7d6b9954a1a3c/charset_normalizer-3.4.2-cp313-cp313-musllinux_1_2_aarch64.whl", hash = "sha256:1c95a1e2902a8b722868587c0e1184ad5c55631de5afc0eb96bc4b0d738092c0", size = 145147, upload-time = "2025-05-02T08:33:08.183Z" },
    { url = "https://files.pythonhosted.org/packages/ec/fe/1ac556fa4899d967b83e9893788e86b6af4d83e4726511eaaad035e36595/charset_normalizer-3.4.2-cp313-cp313-musllinux_1_2_i686.whl", hash = "sha256:ef8de666d6179b009dce7bcb2ad4c4a779f113f12caf8dc77f0162c29d20490b", size = 153057, upload-time = "2025-05-02T08:33:09.986Z" },
    { url = "https://files.pythonhosted.org/packages/2b/ff/acfc0b0a70b19e3e54febdd5301a98b72fa07635e56f24f60502e954c461/charset_normalizer-3.4.2-cp313-cp313-musllinux_1_2_ppc64le.whl", hash = "sha256:32fc0341d72e0f73f80acb0a2c94216bd704f4f0bce10aedea38f30502b271ff", size = 156454, upload-time = "2025-05-02T08:33:11.814Z" },
    { url = "https://files.pythonhosted.org/packages/92/08/95b458ce9c740d0645feb0e96cea1f5ec946ea9c580a94adfe0b617f3573/charset_normalizer-3.4.2-cp313-cp313-musllinux_1_2_s390x.whl", hash = "sha256:289200a18fa698949d2b39c671c2cc7a24d44096784e76614899a7ccf2574b7b", size = 154174, upload-time = "2025-05-02T08:33:13.707Z" },
    { url = "https://files.pythonhosted.org/packages/78/be/8392efc43487ac051eee6c36d5fbd63032d78f7728cb37aebcc98191f1ff/charset_normalizer-3.4.2-cp313-cp313-musllinux_1_2_x86_64.whl", hash = "sha256:4a476b06fbcf359ad25d34a057b7219281286ae2477cc5ff5e3f70a246971148", size = 149166, upload-time = "2025-05-02T08:33:15.458Z" },
    { url = "https://files.pythonhosted.org/packages/44/96/392abd49b094d30b91d9fbda6a69519e95802250b777841cf3bda8fe136c/charset_normalizer-3.4.2-cp313-cp313-win32.whl", hash = "sha256:aaeeb6a479c7667fbe1099af9617c83aaca22182d6cf8c53966491a0f1b7ffb7", size = 98064, upload-time = "2025-05-02T08:33:17.06Z" },
    { url = "https://files.pythonhosted.org/packages/e9/b0/0200da600134e001d91851ddc797809e2fe0ea72de90e09bec5a2fbdaccb/charset_normalizer-3.4.2-cp313-cp313-win_amd64.whl", hash = "sha256:aa6af9e7d59f9c12b33ae4e9450619cf2488e2bbe9b44030905877f0b2324980", size = 105641, upload-time = "2025-05-02T08:33:18.753Z" },
    { url = "https://files.pythonhosted.org/packages/20/94/c5790835a017658cbfabd07f3bfb549140c3ac458cfc196323996b10095a/charset_normalizer-3.4.2-py3-none-any.whl", hash = "sha256:7f56930ab0abd1c45cd15be65cc741c28b1c9a34876ce8c17a2fa107810c0af0", size = 52626, upload-time = "2025-05-02T08:34:40.053Z" },
]

[[package]]
name = "click"
version = "8.2.1"
source = { registry = "https://pypi.org/simple" }
dependencies = [
    { name = "colorama", marker = "sys_platform == 'win32'" },
]
sdist = { url = "https://files.pythonhosted.org/packages/60/6c/8ca2efa64cf75a977a0d7fac081354553ebe483345c734fb6b6515d96bbc/click-8.2.1.tar.gz", hash = "sha256:27c491cc05d968d271d5a1db13e3b5a184636d9d930f148c50b038f0d0646202", size = 286342, upload-time = "2025-05-20T23:19:49.832Z" }
wheels = [
    { url = "https://files.pythonhosted.org/packages/85/32/10bb5764d90a8eee674e9dc6f4db6a0ab47c8c4d0d83c27f7c39ac415a4d/click-8.2.1-py3-none-any.whl", hash = "sha256:61a3265b914e850b85317d0b3109c7f8cd35a670f963866005d6ef1d5175a12b", size = 102215, upload-time = "2025-05-20T23:19:47.796Z" },
]

[[package]]
name = "colorama"
version = "0.4.6"
source = { registry = "https://pypi.org/simple" }
sdist = { url = "https://files.pythonhosted.org/packages/d8/53/6f443c9a4a8358a93a6792e2acffb9d9d5cb0a5cfd8802644b7b1c9a02e4/colorama-0.4.6.tar.gz", hash = "sha256:08695f5cb7ed6e0531a20572697297273c47b8cae5a63ffc6d6ed5c201be6e44", size = 27697, upload-time = "2022-10-25T02:36:22.414Z" }
wheels = [
    { url = "https://files.pythonhosted.org/packages/d1/d6/3965ed04c63042e047cb6a3e6ed1a63a35087b6a609aa3a15ed8ac56c221/colorama-0.4.6-py2.py3-none-any.whl", hash = "sha256:4f1d9991f5acc0ca119f9d443620b77f9d6b33703e51011c16baf57afb285fc6", size = 25335, upload-time = "2022-10-25T02:36:20.889Z" },
]

[[package]]
name = "fake-useragent"
version = "2.2.0"
source = { registry = "https://pypi.org/simple" }
sdist = { url = "https://files.pythonhosted.org/packages/41/43/948d10bf42735709edb5ae51e23297d034086f17fc7279fef385a7acb473/fake_useragent-2.2.0.tar.gz", hash = "sha256:4e6ab6571e40cc086d788523cf9e018f618d07f9050f822ff409a4dfe17c16b2", size = 158898, upload-time = "2025-04-14T15:32:19.238Z" }
wheels = [
    { url = "https://files.pythonhosted.org/packages/51/37/b3ea9cd5558ff4cb51957caca2193981c6b0ff30bd0d2630ac62505d99d0/fake_useragent-2.2.0-py3-none-any.whl", hash = "sha256:67f35ca4d847b0d298187443aaf020413746e56acd985a611908c73dba2daa24", size = 161695, upload-time = "2025-04-14T15:32:17.732Z" },
]

[[package]]
name = "fastapi"
version = "0.116.1"
source = { registry = "https://pypi.org/simple" }
dependencies = [
    { name = "pydantic" },
    { name = "starlette" },
    { name = "typing-extensions" },
]
sdist = { url = "https://files.pythonhosted.org/packages/78/d7/6c8b3bfe33eeffa208183ec037fee0cce9f7f024089ab1c5d12ef04bd27c/fastapi-0.116.1.tar.gz", hash = "sha256:ed52cbf946abfd70c5a0dccb24673f0670deeb517a88b3544d03c2a6bf283143", size = 296485, upload-time = "2025-07-11T16:22:32.057Z" }
wheels = [
    { url = "https://files.pythonhosted.org/packages/e5/47/d63c60f59a59467fda0f93f46335c9d18526d7071f025cb5b89d5353ea42/fastapi-0.116.1-py3-none-any.whl", hash = "sha256:c46ac7c312df840f0c9e220f7964bada936781bc4e2e6eb71f1c4d7553786565", size = 95631, upload-time = "2025-07-11T16:22:30.485Z" },
]

[[package]]
name = "greenlet"
version = "3.2.3"
source = { registry = "https://pypi.org/simple" }
sdist = { url = "https://files.pythonhosted.org/packages/c9/92/bb85bd6e80148a4d2e0c59f7c0c2891029f8fd510183afc7d8d2feeed9b6/greenlet-3.2.3.tar.gz", hash = "sha256:8b0dd8ae4c0d6f5e54ee55ba935eeb3d735a9b58a8a1e5b5cbab64e01a39f365", size = 185752, upload-time = "2025-06-05T16:16:09.955Z" }
wheels = [
    { url = "https://files.pythonhosted.org/packages/b1/cf/f5c0b23309070ae93de75c90d29300751a5aacefc0a3ed1b1d8edb28f08b/greenlet-3.2.3-cp313-cp313-macosx_11_0_universal2.whl", hash = "sha256:500b8689aa9dd1ab26872a34084503aeddefcb438e2e7317b89b11eaea1901ad", size = 270732, upload-time = "2025-06-05T16:10:08.26Z" },
    { url = "https://files.pythonhosted.org/packages/48/ae/91a957ba60482d3fecf9be49bc3948f341d706b52ddb9d83a70d42abd498/greenlet-3.2.3-cp313-cp313-manylinux2014_aarch64.manylinux_2_17_aarch64.whl", hash = "sha256:a07d3472c2a93117af3b0136f246b2833fdc0b542d4a9799ae5f41c28323faef", size = 639033, upload-time = "2025-06-05T16:38:53.983Z" },
    { url = "https://files.pythonhosted.org/packages/6f/df/20ffa66dd5a7a7beffa6451bdb7400d66251374ab40b99981478c69a67a8/greenlet-3.2.3-cp313-cp313-manylinux2014_ppc64le.manylinux_2_17_ppc64le.whl", hash = "sha256:8704b3768d2f51150626962f4b9a9e4a17d2e37c8a8d9867bbd9fa4eb938d3b3", size = 652999, upload-time = "2025-06-05T16:41:37.89Z" },
    { url = "https://files.pythonhosted.org/packages/51/b4/ebb2c8cb41e521f1d72bf0465f2f9a2fd803f674a88db228887e6847077e/greenlet-3.2.3-cp313-cp313-manylinux2014_s390x.manylinux_2_17_s390x.whl", hash = "sha256:5035d77a27b7c62db6cf41cf786cfe2242644a7a337a0e155c80960598baab95", size = 647368, upload-time = "2025-06-05T16:48:21.467Z" },
    { url = "https://files.pythonhosted.org/packages/8e/6a/1e1b5aa10dced4ae876a322155705257748108b7fd2e4fae3f2a091fe81a/greenlet-3.2.3-cp313-cp313-manylinux2014_x86_64.manylinux_2_17_x86_64.whl", hash = "sha256:2d8aa5423cd4a396792f6d4580f88bdc6efcb9205891c9d40d20f6e670992efb", size = 650037, upload-time = "2025-06-05T16:13:06.402Z" },
    { url = "https://files.pythonhosted.org/packages/26/f2/ad51331a157c7015c675702e2d5230c243695c788f8f75feba1af32b3617/greenlet-3.2.3-cp313-cp313-manylinux_2_24_x86_64.manylinux_2_28_x86_64.whl", hash = "sha256:2c724620a101f8170065d7dded3f962a2aea7a7dae133a009cada42847e04a7b", size = 608402, upload-time = "2025-06-05T16:12:51.91Z" },
    { url = "https://files.pythonhosted.org/packages/26/bc/862bd2083e6b3aff23300900a956f4ea9a4059de337f5c8734346b9b34fc/greenlet-3.2.3-cp313-cp313-musllinux_1_1_aarch64.whl", hash = "sha256:873abe55f134c48e1f2a6f53f7d1419192a3d1a4e873bace00499a4e45ea6af0", size = 1119577, upload-time = "2025-06-05T16:36:49.787Z" },
    { url = "https://files.pythonhosted.org/packages/86/94/1fc0cc068cfde885170e01de40a619b00eaa8f2916bf3541744730ffb4c3/greenlet-3.2.3-cp313-cp313-musllinux_1_1_x86_64.whl", hash = "sha256:024571bbce5f2c1cfff08bf3fbaa43bbc7444f580ae13b0099e95d0e6e67ed36", size = 1147121, upload-time = "2025-06-05T16:12:42.527Z" },
    { url = "https://files.pythonhosted.org/packages/27/1a/199f9587e8cb08a0658f9c30f3799244307614148ffe8b1e3aa22f324dea/greenlet-3.2.3-cp313-cp313-win_amd64.whl", hash = "sha256:5195fb1e75e592dd04ce79881c8a22becdfa3e6f500e7feb059b1e6fdd54d3e3", size = 297603, upload-time = "2025-06-05T16:20:12.651Z" },
    { url = "https://files.pythonhosted.org/packages/d8/ca/accd7aa5280eb92b70ed9e8f7fd79dc50a2c21d8c73b9a0856f5b564e222/greenlet-3.2.3-cp314-cp314-macosx_11_0_universal2.whl", hash = "sha256:3d04332dddb10b4a211b68111dabaee2e1a073663d117dc10247b5b1642bac86", size = 271479, upload-time = "2025-06-05T16:10:47.525Z" },
    { url = "https://files.pythonhosted.org/packages/55/71/01ed9895d9eb49223280ecc98a557585edfa56b3d0e965b9fa9f7f06b6d9/greenlet-3.2.3-cp314-cp314-manylinux2014_aarch64.manylinux_2_17_aarch64.whl", hash = "sha256:8186162dffde068a465deab08fc72c767196895c39db26ab1c17c0b77a6d8b97", size = 683952, upload-time = "2025-06-05T16:38:55.125Z" },
    { url = "https://files.pythonhosted.org/packages/ea/61/638c4bdf460c3c678a0a1ef4c200f347dff80719597e53b5edb2fb27ab54/greenlet-3.2.3-cp314-cp314-manylinux2014_ppc64le.manylinux_2_17_ppc64le.whl", hash = "sha256:f4bfbaa6096b1b7a200024784217defedf46a07c2eee1a498e94a1b5f8ec5728", size = 696917, upload-time = "2025-06-05T16:41:38.959Z" },
    { url = "https://files.pythonhosted.org/packages/22/cc/0bd1a7eb759d1f3e3cc2d1bc0f0b487ad3cc9f34d74da4b80f226fde4ec3/greenlet-3.2.3-cp314-cp314-manylinux2014_s390x.manylinux_2_17_s390x.whl", hash = "sha256:ed6cfa9200484d234d8394c70f5492f144b20d4533f69262d530a1a082f6ee9a", size = 692443, upload-time = "2025-06-05T16:48:23.113Z" },
    { url = "https://files.pythonhosted.org/packages/67/10/b2a4b63d3f08362662e89c103f7fe28894a51ae0bc890fabf37d1d780e52/greenlet-3.2.3-cp314-cp314-manylinux2014_x86_64.manylinux_2_17_x86_64.whl", hash = "sha256:02b0df6f63cd15012bed5401b47829cfd2e97052dc89da3cfaf2c779124eb892", size = 692995, upload-time = "2025-06-05T16:13:07.972Z" },
    { url = "https://files.pythonhosted.org/packages/5a/c6/ad82f148a4e3ce9564056453a71529732baf5448ad53fc323e37efe34f66/greenlet-3.2.3-cp314-cp314-manylinux_2_24_x86_64.manylinux_2_28_x86_64.whl", hash = "sha256:86c2d68e87107c1792e2e8d5399acec2487a4e993ab76c792408e59394d52141", size = 655320, upload-time = "2025-06-05T16:12:53.453Z" },
    { url = "https://files.pythonhosted.org/packages/5c/4f/aab73ecaa6b3086a4c89863d94cf26fa84cbff63f52ce9bc4342b3087a06/greenlet-3.2.3-cp314-cp314-win_amd64.whl", hash = "sha256:8c47aae8fbbfcf82cc13327ae802ba13c9c36753b67e760023fd116bc124a62a", size = 301236, upload-time = "2025-06-05T16:15:20.111Z" },
]

[[package]]
name = "h11"
version = "0.16.0"
source = { registry = "https://pypi.org/simple" }
sdist = { url = "https://files.pythonhosted.org/packages/01/ee/02a2c011bdab74c6fb3c75474d40b3052059d95df7e73351460c8588d963/h11-0.16.0.tar.gz", hash = "sha256:4e35b956cf45792e4caa5885e69fba00bdbc6ffafbfa020300e549b208ee5ff1", size = 101250, upload-time = "2025-04-24T03:35:25.427Z" }
wheels = [
    { url = "https://files.pythonhosted.org/packages/04/4b/29cac41a4d98d144bf5f6d33995617b185d14b22401f75ca86f384e87ff1/h11-0.16.0-py3-none-any.whl", hash = "sha256:63cf8bbe7522de3bf65932fda1d9c2772064ffb3dae62d55932da54b31cb6c86", size = 37515, upload-time = "2025-04-24T03:35:24.344Z" },
]

[[package]]
name = "httpcore"
version = "1.0.9"
source = { registry = "https://pypi.org/simple" }
dependencies = [
    { name = "certifi" },
    { name = "h11" },
]
sdist = { url = "https://files.pythonhosted.org/packages/06/94/82699a10bca87a5556c9c59b5963f2d039dbd239f25bc2a63907a05a14cb/httpcore-1.0.9.tar.gz", hash = "sha256:6e34463af53fd2ab5d807f399a9b45ea31c3dfa2276f15a2c3f00afff6e176e8", size = 85484, upload-time = "2025-04-24T22:06:22.219Z" }
wheels = [
    { url = "https://files.pythonhosted.org/packages/7e/f5/f66802a942d491edb555dd61e3a9961140fd64c90bce1eafd741609d334d/httpcore-1.0.9-py3-none-any.whl", hash = "sha256:2d400746a40668fc9dec9810239072b40b4484b640a8c38fd654a024c7a1bf55", size = 78784, upload-time = "2025-04-24T22:06:20.566Z" },
]

[[package]]
name = "httpx"
version = "0.28.1"
source = { registry = "https://pypi.org/simple" }
dependencies = [
    { name = "anyio" },
    { name = "certifi" },
    { name = "httpcore" },
    { name = "idna" },
]
sdist = { url = "https://files.pythonhosted.org/packages/b1/df/48c586a5fe32a0f01324ee087459e112ebb7224f646c0b5023f5e79e9956/httpx-0.28.1.tar.gz", hash = "sha256:75e98c5f16b0f35b567856f597f06ff2270a374470a5c2392242528e3e3e42fc", size = 141406, upload-time = "2024-12-06T15:37:23.222Z" }
wheels = [
    { url = "https://files.pythonhosted.org/packages/2a/39/e50c7c3a983047577ee07d2a9e53faf5a69493943ec3f6a384bdc792deb2/httpx-0.28.1-py3-none-any.whl", hash = "sha256:d909fcccc110f8c7faf814ca82a9a4d816bc5a6dbfea25d6591d6985b8ba59ad", size = 73517, upload-time = "2024-12-06T15:37:21.509Z" },
]

[[package]]
name = "idna"
version = "3.10"
source = { registry = "https://pypi.org/simple" }
sdist = { url = "https://files.pythonhosted.org/packages/f1/70/7703c29685631f5a7590aa73f1f1d3fa9a380e654b86af429e0934a32f7d/idna-3.10.tar.gz", hash = "sha256:12f65c9b470abda6dc35cf8e63cc574b1c52b11df2c86030af0ac09b01b13ea9", size = 190490, upload-time = "2024-09-15T18:07:39.745Z" }
wheels = [
    { url = "https://files.pythonhosted.org/packages/76/c6/c88e154df9c4e1a2a66ccf0005a88dfb2650c1dffb6f5ce603dfbd452ce3/idna-3.10-py3-none-any.whl", hash = "sha256:946d195a0d259cbba61165e88e65941f16e9b36ea6ddb97f00452bae8b1287d3", size = 70442, upload-time = "2024-09-15T18:07:37.964Z" },
]

[[package]]
name = "iniconfig"
version = "2.1.0"
source = { registry = "https://pypi.org/simple" }
sdist = { url = "https://files.pythonhosted.org/packages/f2/97/ebf4da567aa6827c909642694d71c9fcf53e5b504f2d96afea02718862f3/iniconfig-2.1.0.tar.gz", hash = "sha256:3abbd2e30b36733fee78f9c7f7308f2d0050e88f0087fd25c2645f63c773e1c7", size = 4793, upload-time = "2025-03-19T20:09:59.721Z" }
wheels = [
    { url = "https://files.pythonhosted.org/packages/2c/e1/e6716421ea10d38022b952c159d5161ca1193197fb744506875fbb87ea7b/iniconfig-2.1.0-py3-none-any.whl", hash = "sha256:9deba5723312380e77435581c6bf4935c94cbfab9b1ed33ef8d238ea168eb760", size = 6050, upload-time = "2025-03-19T20:10:01.071Z" },
]

[[package]]
name = "jinja2"
version = "3.1.6"
source = { registry = "https://pypi.org/simple" }
dependencies = [
    { name = "markupsafe" },
]
sdist = { url = "https://files.pythonhosted.org/packages/df/bf/f7da0350254c0ed7c72f3e33cef02e048281fec7ecec5f032d4aac52226b/jinja2-3.1.6.tar.gz", hash = "sha256:0137fb05990d35f1275a587e9aee6d56da821fc83491a0fb838183be43f66d6d", size = 245115, upload-time = "2025-03-05T20:05:02.478Z" }
wheels = [
    { url = "https://files.pythonhosted.org/packages/62/a1/3d680cbfd5f4b8f15abc1d571870c5fc3e594bb582bc3b64ea099db13e56/jinja2-3.1.6-py3-none-any.whl", hash = "sha256:85ece4451f492d0c13c5dd7c13a64681a86afae63a5f347908daf103ce6d2f67", size = 134899, upload-time = "2025-03-05T20:05:00.369Z" },
]

[[package]]
name = "lxml"
version = "6.0.0"
source = { registry = "https://pypi.org/simple" }
sdist = { url = "https://files.pythonhosted.org/packages/c5/ed/60eb6fa2923602fba988d9ca7c5cdbd7cf25faa795162ed538b527a35411/lxml-6.0.0.tar.gz", hash = "sha256:032e65120339d44cdc3efc326c9f660f5f7205f3a535c1fdbf898b29ea01fb72", size = 4096938, upload-time = "2025-06-26T16:28:19.373Z" }
wheels = [
    { url = "https://files.pythonhosted.org/packages/79/21/6e7c060822a3c954ff085e5e1b94b4a25757c06529eac91e550f3f5cd8b8/lxml-6.0.0-cp313-cp313-macosx_10_13_universal2.whl", hash = "sha256:6da7cd4f405fd7db56e51e96bff0865b9853ae70df0e6720624049da76bde2da", size = 8414372, upload-time = "2025-06-26T16:26:39.079Z" },
    { url = "https://files.pythonhosted.org/packages/a4/f6/051b1607a459db670fc3a244fa4f06f101a8adf86cda263d1a56b3a4f9d5/lxml-6.0.0-cp313-cp313-macosx_10_13_x86_64.whl", hash = "sha256:b34339898bb556a2351a1830f88f751679f343eabf9cf05841c95b165152c9e7", size = 4593940, upload-time = "2025-06-26T16:26:41.891Z" },
    { url = "https://files.pythonhosted.org/packages/8e/74/dd595d92a40bda3c687d70d4487b2c7eff93fd63b568acd64fedd2ba00fe/lxml-6.0.0-cp313-cp313-manylinux2010_i686.manylinux2014_i686.manylinux_2_12_i686.manylinux_2_17_i686.whl", hash = "sha256:51a5e4c61a4541bd1cd3ba74766d0c9b6c12d6a1a4964ef60026832aac8e79b3", size = 5214329, upload-time = "2025-06-26T16:26:44.669Z" },
    { url = "https://files.pythonhosted.org/packages/52/46/3572761efc1bd45fcafb44a63b3b0feeb5b3f0066886821e94b0254f9253/lxml-6.0.0-cp313-cp313-manylinux2014_aarch64.manylinux_2_17_aarch64.whl", hash = "sha256:d18a25b19ca7307045581b18b3ec9ead2b1db5ccd8719c291f0cd0a5cec6cb81", size = 4947559, upload-time = "2025-06-28T18:47:31.091Z" },
    { url = "https://files.pythonhosted.org/packages/94/8a/5e40de920e67c4f2eef9151097deb9b52d86c95762d8ee238134aff2125d/lxml-6.0.0-cp313-cp313-manylinux2014_x86_64.manylinux_2_17_x86_64.whl", hash = "sha256:d4f0c66df4386b75d2ab1e20a489f30dc7fd9a06a896d64980541506086be1f1", size = 5102143, upload-time = "2025-06-28T18:47:33.612Z" },
    { url = "https://files.pythonhosted.org/packages/7c/4b/20555bdd75d57945bdabfbc45fdb1a36a1a0ff9eae4653e951b2b79c9209/lxml-6.0.0-cp313-cp313-manylinux_2_27_aarch64.manylinux_2_28_aarch64.whl", hash = "sha256:9f4b481b6cc3a897adb4279216695150bbe7a44c03daba3c894f49d2037e0a24", size = 5021931, upload-time = "2025-06-26T16:26:47.503Z" },
    { url = "https://files.pythonhosted.org/packages/b6/6e/cf03b412f3763d4ca23b25e70c96a74cfece64cec3addf1c4ec639586b13/lxml-6.0.0-cp313-cp313-manylinux_2_27_ppc64le.manylinux_2_28_ppc64le.whl", hash = "sha256:8a78d6c9168f5bcb20971bf3329c2b83078611fbe1f807baadc64afc70523b3a", size = 5645469, upload-time = "2025-07-03T19:19:13.32Z" },
    { url = "https://files.pythonhosted.org/packages/d4/dd/39c8507c16db6031f8c1ddf70ed95dbb0a6d466a40002a3522c128aba472/lxml-6.0.0-cp313-cp313-manylinux_2_27_x86_64.manylinux_2_28_x86_64.whl", hash = "sha256:2ae06fbab4f1bb7db4f7c8ca9897dc8db4447d1a2b9bee78474ad403437bcc29", size = 5247467, upload-time = "2025-06-26T16:26:49.998Z" },
    { url = "https://files.pythonhosted.org/packages/4d/56/732d49def0631ad633844cfb2664563c830173a98d5efd9b172e89a4800d/lxml-6.0.0-cp313-cp313-manylinux_2_31_armv7l.whl", hash = "sha256:1fa377b827ca2023244a06554c6e7dc6828a10aaf74ca41965c5d8a4925aebb4", size = 4720601, upload-time = "2025-06-26T16:26:52.564Z" },
    { url = "https://files.pythonhosted.org/packages/8f/7f/6b956fab95fa73462bca25d1ea7fc8274ddf68fb8e60b78d56c03b65278e/lxml-6.0.0-cp313-cp313-musllinux_1_2_aarch64.whl", hash = "sha256:1676b56d48048a62ef77a250428d1f31f610763636e0784ba67a9740823988ca", size = 5060227, upload-time = "2025-06-26T16:26:55.054Z" },
    { url = "https://files.pythonhosted.org/packages/97/06/e851ac2924447e8b15a294855caf3d543424364a143c001014d22c8ca94c/lxml-6.0.0-cp313-cp313-musllinux_1_2_armv7l.whl", hash = "sha256:0e32698462aacc5c1cf6bdfebc9c781821b7e74c79f13e5ffc8bfe27c42b1abf", size = 4790637, upload-time = "2025-06-26T16:26:57.384Z" },
    { url = "https://files.pythonhosted.org/packages/06/d4/fd216f3cd6625022c25b336c7570d11f4a43adbaf0a56106d3d496f727a7/lxml-6.0.0-cp313-cp313-musllinux_1_2_ppc64le.whl", hash = "sha256:4d6036c3a296707357efb375cfc24bb64cd955b9ec731abf11ebb1e40063949f", size = 5662049, upload-time = "2025-07-03T19:19:16.409Z" },
    { url = "https://files.pythonhosted.org/packages/52/03/0e764ce00b95e008d76b99d432f1807f3574fb2945b496a17807a1645dbd/lxml-6.0.0-cp313-cp313-musllinux_1_2_x86_64.whl", hash = "sha256:7488a43033c958637b1a08cddc9188eb06d3ad36582cebc7d4815980b47e27ef", size = 5272430, upload-time = "2025-06-26T16:27:00.031Z" },
    { url = "https://files.pythonhosted.org/packages/5f/01/d48cc141bc47bc1644d20fe97bbd5e8afb30415ec94f146f2f76d0d9d098/lxml-6.0.0-cp313-cp313-win32.whl", hash = "sha256:5fcd7d3b1d8ecb91445bd71b9c88bdbeae528fefee4f379895becfc72298d181", size = 3612896, upload-time = "2025-06-26T16:27:04.251Z" },
    { url = "https://files.pythonhosted.org/packages/f4/87/6456b9541d186ee7d4cb53bf1b9a0d7f3b1068532676940fdd594ac90865/lxml-6.0.0-cp313-cp313-win_amd64.whl", hash = "sha256:2f34687222b78fff795feeb799a7d44eca2477c3d9d3a46ce17d51a4f383e32e", size = 4013132, upload-time = "2025-06-26T16:27:06.415Z" },
    { url = "https://files.pythonhosted.org/packages/b7/42/85b3aa8f06ca0d24962f8100f001828e1f1f1a38c954c16e71154ed7d53a/lxml-6.0.0-cp313-cp313-win_arm64.whl", hash = "sha256:21db1ec5525780fd07251636eb5f7acb84003e9382c72c18c542a87c416ade03", size = 3672642, upload-time = "2025-06-26T16:27:09.888Z" },
]

[[package]]
name = "markupsafe"
version = "3.0.2"
source = { registry = "https://pypi.org/simple" }
sdist = { url = "https://files.pythonhosted.org/packages/b2/97/5d42485e71dfc078108a86d6de8fa46db44a1a9295e89c5d6d4a06e23a62/markupsafe-3.0.2.tar.gz", hash = "sha256:ee55d3edf80167e48ea11a923c7386f4669df67d7994554387f84e7d8b0a2bf0", size = 20537, upload-time = "2024-10-18T15:21:54.129Z" }
wheels = [
    { url = "https://files.pythonhosted.org/packages/83/0e/67eb10a7ecc77a0c2bbe2b0235765b98d164d81600746914bebada795e97/MarkupSafe-3.0.2-cp313-cp313-macosx_10_13_universal2.whl", hash = "sha256:ba9527cdd4c926ed0760bc301f6728ef34d841f405abf9d4f959c478421e4efd", size = 14274, upload-time = "2024-10-18T15:21:24.577Z" },
    { url = "https://files.pythonhosted.org/packages/2b/6d/9409f3684d3335375d04e5f05744dfe7e9f120062c9857df4ab490a1031a/MarkupSafe-3.0.2-cp313-cp313-macosx_11_0_arm64.whl", hash = "sha256:f8b3d067f2e40fe93e1ccdd6b2e1d16c43140e76f02fb1319a05cf2b79d99430", size = 12352, upload-time = "2024-10-18T15:21:25.382Z" },
    { url = "https://files.pythonhosted.org/packages/d2/f5/6eadfcd3885ea85fe2a7c128315cc1bb7241e1987443d78c8fe712d03091/MarkupSafe-3.0.2-cp313-cp313-manylinux_2_17_aarch64.manylinux2014_aarch64.whl", hash = "sha256:569511d3b58c8791ab4c2e1285575265991e6d8f8700c7be0e88f86cb0672094", size = 24122, upload-time = "2024-10-18T15:21:26.199Z" },
    { url = "https://files.pythonhosted.org/packages/0c/91/96cf928db8236f1bfab6ce15ad070dfdd02ed88261c2afafd4b43575e9e9/MarkupSafe-3.0.2-cp313-cp313-manylinux_2_17_x86_64.manylinux2014_x86_64.whl", hash = "sha256:15ab75ef81add55874e7ab7055e9c397312385bd9ced94920f2802310c930396", size = 23085, upload-time = "2024-10-18T15:21:27.029Z" },
    { url = "https://files.pythonhosted.org/packages/c2/cf/c9d56af24d56ea04daae7ac0940232d31d5a8354f2b457c6d856b2057d69/MarkupSafe-3.0.2-cp313-cp313-manylinux_2_5_i686.manylinux1_i686.manylinux_2_17_i686.manylinux2014_i686.whl", hash = "sha256:f3818cb119498c0678015754eba762e0d61e5b52d34c8b13d770f0719f7b1d79", size = 22978, upload-time = "2024-10-18T15:21:27.846Z" },
    { url = "https://files.pythonhosted.org/packages/2a/9f/8619835cd6a711d6272d62abb78c033bda638fdc54c4e7f4272cf1c0962b/MarkupSafe-3.0.2-cp313-cp313-musllinux_1_2_aarch64.whl", hash = "sha256:cdb82a876c47801bb54a690c5ae105a46b392ac6099881cdfb9f6e95e4014c6a", size = 24208, upload-time = "2024-10-18T15:21:28.744Z" },
    { url = "https://files.pythonhosted.org/packages/f9/bf/176950a1792b2cd2102b8ffeb5133e1ed984547b75db47c25a67d3359f77/MarkupSafe-3.0.2-cp313-cp313-musllinux_1_2_i686.whl", hash = "sha256:cabc348d87e913db6ab4aa100f01b08f481097838bdddf7c7a84b7575b7309ca", size = 23357, upload-time = "2024-10-18T15:21:29.545Z" },
    { url = "https://files.pythonhosted.org/packages/ce/4f/9a02c1d335caabe5c4efb90e1b6e8ee944aa245c1aaaab8e8a618987d816/MarkupSafe-3.0.2-cp313-cp313-musllinux_1_2_x86_64.whl", hash = "sha256:444dcda765c8a838eaae23112db52f1efaf750daddb2d9ca300bcae1039adc5c", size = 23344, upload-time = "2024-10-18T15:21:30.366Z" },
    { url = "https://files.pythonhosted.org/packages/ee/55/c271b57db36f748f0e04a759ace9f8f759ccf22b4960c270c78a394f58be/MarkupSafe-3.0.2-cp313-cp313-win32.whl", hash = "sha256:bcf3e58998965654fdaff38e58584d8937aa3096ab5354d493c77d1fdd66d7a1", size = 15101, upload-time = "2024-10-18T15:21:31.207Z" },
    { url = "https://files.pythonhosted.org/packages/29/88/07df22d2dd4df40aba9f3e402e6dc1b8ee86297dddbad4872bd5e7b0094f/MarkupSafe-3.0.2-cp313-cp313-win_amd64.whl", hash = "sha256:e6a2a455bd412959b57a172ce6328d2dd1f01cb2135efda2e4576e8a23fa3b0f", size = 15603, upload-time = "2024-10-18T15:21:32.032Z" },
    { url = "https://files.pythonhosted.org/packages/62/6a/8b89d24db2d32d433dffcd6a8779159da109842434f1dd2f6e71f32f738c/MarkupSafe-3.0.2-cp313-cp313t-macosx_10_13_universal2.whl", hash = "sha256:b5a6b3ada725cea8a5e634536b1b01c30bcdcd7f9c6fff4151548d5bf6b3a36c", size = 14510, upload-time = "2024-10-18T15:21:33.625Z" },
    { url = "https://files.pythonhosted.org/packages/7a/06/a10f955f70a2e5a9bf78d11a161029d278eeacbd35ef806c3fd17b13060d/MarkupSafe-3.0.2-cp313-cp313t-macosx_11_0_arm64.whl", hash = "sha256:a904af0a6162c73e3edcb969eeeb53a63ceeb5d8cf642fade7d39e7963a22ddb", size = 12486, upload-time = "2024-10-18T15:21:34.611Z" },
    { url = "https://files.pythonhosted.org/packages/34/cf/65d4a571869a1a9078198ca28f39fba5fbb910f952f9dbc5220afff9f5e6/MarkupSafe-3.0.2-cp313-cp313t-manylinux_2_17_aarch64.manylinux2014_aarch64.whl", hash = "sha256:4aa4e5faecf353ed117801a068ebab7b7e09ffb6e1d5e412dc852e0da018126c", size = 25480, upload-time = "2024-10-18T15:21:35.398Z" },
    { url = "https://files.pythonhosted.org/packages/0c/e3/90e9651924c430b885468b56b3d597cabf6d72be4b24a0acd1fa0e12af67/MarkupSafe-3.0.2-cp313-cp313t-manylinux_2_17_x86_64.manylinux2014_x86_64.whl", hash = "sha256:c0ef13eaeee5b615fb07c9a7dadb38eac06a0608b41570d8ade51c56539e509d", size = 23914, upload-time = "2024-10-18T15:21:36.231Z" },
    { url = "https://files.pythonhosted.org/packages/66/8c/6c7cf61f95d63bb866db39085150df1f2a5bd3335298f14a66b48e92659c/MarkupSafe-3.0.2-cp313-cp313t-manylinux_2_5_i686.manylinux1_i686.manylinux_2_17_i686.manylinux2014_i686.whl", hash = "sha256:d16a81a06776313e817c951135cf7340a3e91e8c1ff2fac444cfd75fffa04afe", size = 23796, upload-time = "2024-10-18T15:21:37.073Z" },
    { url = "https://files.pythonhosted.org/packages/bb/35/cbe9238ec3f47ac9a7c8b3df7a808e7cb50fe149dc7039f5f454b3fba218/MarkupSafe-3.0.2-cp313-cp313t-musllinux_1_2_aarch64.whl", hash = "sha256:6381026f158fdb7c72a168278597a5e3a5222e83ea18f543112b2662a9b699c5", size = 25473, upload-time = "2024-10-18T15:21:37.932Z" },
    { url = "https://files.pythonhosted.org/packages/e6/32/7621a4382488aa283cc05e8984a9c219abad3bca087be9ec77e89939ded9/MarkupSafe-3.0.2-cp313-cp313t-musllinux_1_2_i686.whl", hash = "sha256:3d79d162e7be8f996986c064d1c7c817f6df3a77fe3d6859f6f9e7be4b8c213a", size = 24114, upload-time = "2024-10-18T15:21:39.799Z" },
    { url = "https://files.pythonhosted.org/packages/0d/80/0985960e4b89922cb5a0bac0ed39c5b96cbc1a536a99f30e8c220a996ed9/MarkupSafe-3.0.2-cp313-cp313t-musllinux_1_2_x86_64.whl", hash = "sha256:131a3c7689c85f5ad20f9f6fb1b866f402c445b220c19fe4308c0b147ccd2ad9", size = 24098, upload-time = "2024-10-18T15:21:40.813Z" },
    { url = "https://files.pythonhosted.org/packages/82/78/fedb03c7d5380df2427038ec8d973587e90561b2d90cd472ce9254cf348b/MarkupSafe-3.0.2-cp313-cp313t-win32.whl", hash = "sha256:ba8062ed2cf21c07a9e295d5b8a2a5ce678b913b45fdf68c32d95d6c1291e0b6", size = 15208, upload-time = "2024-10-18T15:21:41.814Z" },
    { url = "https://files.pythonhosted.org/packages/4f/65/6079a46068dfceaeabb5dcad6d674f5f5c61a6fa5673746f42a9f4c233b3/MarkupSafe-3.0.2-cp313-cp313t-win_amd64.whl", hash = "sha256:e444a31f8db13eb18ada366ab3cf45fd4b31e4db1236a4448f68778c1d1a5a2f", size = 15739, upload-time = "2024-10-18T15:21:42.784Z" },
]

[[package]]
name = "numpy"
version = "2.3.1"
source = { registry = "https://pypi.org/simple" }
sdist = { url = "https://files.pythonhosted.org/packages/2e/19/d7c972dfe90a353dbd3efbbe1d14a5951de80c99c9dc1b93cd998d51dc0f/numpy-2.3.1.tar.gz", hash = "sha256:1ec9ae20a4226da374362cca3c62cd753faf2f951440b0e3b98e93c235441d2b", size = 20390372, upload-time = "2025-06-21T12:28:33.469Z" }
wheels = [
    { url = "https://files.pythonhosted.org/packages/d4/bd/35ad97006d8abff8631293f8ea6adf07b0108ce6fec68da3c3fcca1197f2/numpy-2.3.1-cp313-cp313-macosx_10_13_x86_64.whl", hash = "sha256:25a1992b0a3fdcdaec9f552ef10d8103186f5397ab45e2d25f8ac51b1a6b97e8", size = 20889381, upload-time = "2025-06-21T12:19:04.103Z" },
    { url = "https://files.pythonhosted.org/packages/f1/4f/df5923874d8095b6062495b39729178eef4a922119cee32a12ee1bd4664c/numpy-2.3.1-cp313-cp313-macosx_11_0_arm64.whl", hash = "sha256:7dea630156d39b02a63c18f508f85010230409db5b2927ba59c8ba4ab3e8272e", size = 14152726, upload-time = "2025-06-21T12:19:25.599Z" },
    { url = "https://files.pythonhosted.org/packages/8c/0f/a1f269b125806212a876f7efb049b06c6f8772cf0121139f97774cd95626/numpy-2.3.1-cp313-cp313-macosx_14_0_arm64.whl", hash = "sha256:bada6058dd886061f10ea15f230ccf7dfff40572e99fef440a4a857c8728c9c0", size = 5105145, upload-time = "2025-06-21T12:19:34.782Z" },
    { url = "https://files.pythonhosted.org/packages/6d/63/a7f7fd5f375b0361682f6ffbf686787e82b7bbd561268e4f30afad2bb3c0/numpy-2.3.1-cp313-cp313-macosx_14_0_x86_64.whl", hash = "sha256:a894f3816eb17b29e4783e5873f92faf55b710c2519e5c351767c51f79d8526d", size = 6639409, upload-time = "2025-06-21T12:19:45.228Z" },
    { url = "https://files.pythonhosted.org/packages/bf/0d/1854a4121af895aab383f4aa233748f1df4671ef331d898e32426756a8a6/numpy-2.3.1-cp313-cp313-manylinux_2_28_aarch64.whl", hash = "sha256:18703df6c4a4fee55fd3d6e5a253d01c5d33a295409b03fda0c86b3ca2ff41a1", size = 14257630, upload-time = "2025-06-21T12:20:06.544Z" },
    { url = "https://files.pythonhosted.org/packages/50/30/af1b277b443f2fb08acf1c55ce9d68ee540043f158630d62cef012750f9f/numpy-2.3.1-cp313-cp313-manylinux_2_28_x86_64.whl", hash = "sha256:5902660491bd7a48b2ec16c23ccb9124b8abfd9583c5fdfa123fe6b421e03de1", size = 16627546, upload-time = "2025-06-21T12:20:31.002Z" },
    { url = "https://files.pythonhosted.org/packages/6e/ec/3b68220c277e463095342d254c61be8144c31208db18d3fd8ef02712bcd6/numpy-2.3.1-cp313-cp313-musllinux_1_2_aarch64.whl", hash = "sha256:36890eb9e9d2081137bd78d29050ba63b8dab95dff7912eadf1185e80074b2a0", size = 15562538, upload-time = "2025-06-21T12:20:54.322Z" },
    { url = "https://files.pythonhosted.org/packages/77/2b/4014f2bcc4404484021c74d4c5ee8eb3de7e3f7ac75f06672f8dcf85140a/numpy-2.3.1-cp313-cp313-musllinux_1_2_x86_64.whl", hash = "sha256:a780033466159c2270531e2b8ac063704592a0bc62ec4a1b991c7c40705eb0e8", size = 18360327, upload-time = "2025-06-21T12:21:21.053Z" },
    { url = "https://files.pythonhosted.org/packages/40/8d/2ddd6c9b30fcf920837b8672f6c65590c7d92e43084c25fc65edc22e93ca/numpy-2.3.1-cp313-cp313-win32.whl", hash = "sha256:39bff12c076812595c3a306f22bfe49919c5513aa1e0e70fac756a0be7c2a2b8", size = 6312330, upload-time = "2025-06-21T12:25:07.447Z" },
    { url = "https://files.pythonhosted.org/packages/dd/c8/beaba449925988d415efccb45bf977ff8327a02f655090627318f6398c7b/numpy-2.3.1-cp313-cp313-win_amd64.whl", hash = "sha256:8d5ee6eec45f08ce507a6570e06f2f879b374a552087a4179ea7838edbcbfa42", size = 12731565, upload-time = "2025-06-21T12:25:26.444Z" },
    { url = "https://files.pythonhosted.org/packages/0b/c3/5c0c575d7ec78c1126998071f58facfc124006635da75b090805e642c62e/numpy-2.3.1-cp313-cp313-win_arm64.whl", hash = "sha256:0c4d9e0a8368db90f93bd192bfa771ace63137c3488d198ee21dfb8e7771916e", size = 10190262, upload-time = "2025-06-21T12:25:42.196Z" },
    { url = "https://files.pythonhosted.org/packages/ea/19/a029cd335cf72f79d2644dcfc22d90f09caa86265cbbde3b5702ccef6890/numpy-2.3.1-cp313-cp313t-macosx_10_13_x86_64.whl", hash = "sha256:b0b5397374f32ec0649dd98c652a1798192042e715df918c20672c62fb52d4b8", size = 20987593, upload-time = "2025-06-21T12:21:51.664Z" },
    { url = "https://files.pythonhosted.org/packages/25/91/8ea8894406209107d9ce19b66314194675d31761fe2cb3c84fe2eeae2f37/numpy-2.3.1-cp313-cp313t-macosx_11_0_arm64.whl", hash = "sha256:c5bdf2015ccfcee8253fb8be695516ac4457c743473a43290fd36eba6a1777eb", size = 14300523, upload-time = "2025-06-21T12:22:13.583Z" },
    { url = "https://files.pythonhosted.org/packages/a6/7f/06187b0066eefc9e7ce77d5f2ddb4e314a55220ad62dd0bfc9f2c44bac14/numpy-2.3.1-cp313-cp313t-macosx_14_0_arm64.whl", hash = "sha256:d70f20df7f08b90a2062c1f07737dd340adccf2068d0f1b9b3d56e2038979fee", size = 5227993, upload-time = "2025-06-21T12:22:22.53Z" },
    { url = "https://files.pythonhosted.org/packages/e8/ec/a926c293c605fa75e9cfb09f1e4840098ed46d2edaa6e2152ee35dc01ed3/numpy-2.3.1-cp313-cp313t-macosx_14_0_x86_64.whl", hash = "sha256:2fb86b7e58f9ac50e1e9dd1290154107e47d1eef23a0ae9145ded06ea606f992", size = 6736652, upload-time = "2025-06-21T12:22:33.629Z" },
    { url = "https://files.pythonhosted.org/packages/e3/62/d68e52fb6fde5586650d4c0ce0b05ff3a48ad4df4ffd1b8866479d1d671d/numpy-2.3.1-cp313-cp313t-manylinux_2_28_aarch64.whl", hash = "sha256:23ab05b2d241f76cb883ce8b9a93a680752fbfcbd51c50eff0b88b979e471d8c", size = 14331561, upload-time = "2025-06-21T12:22:55.056Z" },
    { url = "https://files.pythonhosted.org/packages/fc/ec/b74d3f2430960044bdad6900d9f5edc2dc0fb8bf5a0be0f65287bf2cbe27/numpy-2.3.1-cp313-cp313t-manylinux_2_28_x86_64.whl", hash = "sha256:ce2ce9e5de4703a673e705183f64fd5da5bf36e7beddcb63a25ee2286e71ca48", size = 16693349, upload-time = "2025-06-21T12:23:20.53Z" },
    { url = "https://files.pythonhosted.org/packages/0d/15/def96774b9d7eb198ddadfcbd20281b20ebb510580419197e225f5c55c3e/numpy-2.3.1-cp313-cp313t-musllinux_1_2_aarch64.whl", hash = "sha256:c4913079974eeb5c16ccfd2b1f09354b8fed7e0d6f2cab933104a09a6419b1ee", size = 15642053, upload-time = "2025-06-21T12:23:43.697Z" },
    { url = "https://files.pythonhosted.org/packages/2b/57/c3203974762a759540c6ae71d0ea2341c1fa41d84e4971a8e76d7141678a/numpy-2.3.1-cp313-cp313t-musllinux_1_2_x86_64.whl", hash = "sha256:010ce9b4f00d5c036053ca684c77441f2f2c934fd23bee058b4d6f196efd8280", size = 18434184, upload-time = "2025-06-21T12:24:10.708Z" },
    { url = "https://files.pythonhosted.org/packages/22/8a/ccdf201457ed8ac6245187850aff4ca56a79edbea4829f4e9f14d46fa9a5/numpy-2.3.1-cp313-cp313t-win32.whl", hash = "sha256:6269b9edfe32912584ec496d91b00b6d34282ca1d07eb10e82dfc780907d6c2e", size = 6440678, upload-time = "2025-06-21T12:24:21.596Z" },
    { url = "https://files.pythonhosted.org/packages/f1/7e/7f431d8bd8eb7e03d79294aed238b1b0b174b3148570d03a8a8a8f6a0da9/numpy-2.3.1-cp313-cp313t-win_amd64.whl", hash = "sha256:2a809637460e88a113e186e87f228d74ae2852a2e0c44de275263376f17b5bdc", size = 12870697, upload-time = "2025-06-21T12:24:40.644Z" },
    { url = "https://files.pythonhosted.org/packages/d4/ca/af82bf0fad4c3e573c6930ed743b5308492ff19917c7caaf2f9b6f9e2e98/numpy-2.3.1-cp313-cp313t-win_arm64.whl", hash = "sha256:eccb9a159db9aed60800187bc47a6d3451553f0e1b08b068d8b277ddfbb9b244", size = 10260376, upload-time = "2025-06-21T12:24:56.884Z" },
]

[[package]]
name = "outcome"
version = "1.3.0.post0"
source = { registry = "https://pypi.org/simple" }
dependencies = [
    { name = "attrs" },
]
sdist = { url = "https://files.pythonhosted.org/packages/98/df/77698abfac98571e65ffeb0c1fba8ffd692ab8458d617a0eed7d9a8d38f2/outcome-1.3.0.post0.tar.gz", hash = "sha256:9dcf02e65f2971b80047b377468e72a268e15c0af3cf1238e6ff14f7f91143b8", size = 21060, upload-time = "2023-10-26T04:26:04.361Z" }
wheels = [
    { url = "https://files.pythonhosted.org/packages/55/8b/5ab7257531a5d830fc8000c476e63c935488d74609b50f9384a643ec0a62/outcome-1.3.0.post0-py2.py3-none-any.whl", hash = "sha256:e771c5ce06d1415e356078d3bdd68523f284b4ce5419828922b6871e65eda82b", size = 10692, upload-time = "2023-10-26T04:26:02.532Z" },
]

[[package]]
name = "packaging"
version = "25.0"
source = { registry = "https://pypi.org/simple" }
sdist = { url = "https://files.pythonhosted.org/packages/a1/d4/1fc4078c65507b51b96ca8f8c3ba19e6a61c8253c72794544580a7b6c24d/packaging-25.0.tar.gz", hash = "sha256:d443872c98d677bf60f6a1f2f8c1cb748e8fe762d2bf9d3148b5599295b0fc4f", size = 165727, upload-time = "2025-04-19T11:48:59.673Z" }
wheels = [
    { url = "https://files.pythonhosted.org/packages/20/12/38679034af332785aac8774540895e234f4d07f7545804097de4b666afd8/packaging-25.0-py3-none-any.whl", hash = "sha256:29572ef2b1f17581046b3a2227d5c611fb25ec70ca1ba8554b24b0e69331a484", size = 66469, upload-time = "2025-04-19T11:48:57.875Z" },
]

[[package]]
name = "pandas"
version = "2.3.1"
source = { registry = "https://pypi.org/simple" }
dependencies = [
    { name = "numpy" },
    { name = "python-dateutil" },
    { name = "pytz" },
    { name = "tzdata" },
]
sdist = { url = "https://files.pythonhosted.org/packages/d1/6f/75aa71f8a14267117adeeed5d21b204770189c0a0025acbdc03c337b28fc/pandas-2.3.1.tar.gz", hash = "sha256:0a95b9ac964fe83ce317827f80304d37388ea77616b1425f0ae41c9d2d0d7bb2", size = 4487493, upload-time = "2025-07-07T19:20:04.079Z" }
wheels = [
    { url = "https://files.pythonhosted.org/packages/32/ed/ff0a67a2c5505e1854e6715586ac6693dd860fbf52ef9f81edee200266e7/pandas-2.3.1-cp313-cp313-macosx_10_13_x86_64.whl", hash = "sha256:9026bd4a80108fac2239294a15ef9003c4ee191a0f64b90f170b40cfb7cf2d22", size = 11531393, upload-time = "2025-07-07T19:19:12.245Z" },
    { url = "https://files.pythonhosted.org/packages/c7/db/d8f24a7cc9fb0972adab0cc80b6817e8bef888cfd0024eeb5a21c0bb5c4a/pandas-2.3.1-cp313-cp313-macosx_11_0_arm64.whl", hash = "sha256:6de8547d4fdb12421e2d047a2c446c623ff4c11f47fddb6b9169eb98ffba485a", size = 10668750, upload-time = "2025-07-07T19:19:14.612Z" },
    { url = "https://files.pythonhosted.org/packages/0f/b0/80f6ec783313f1e2356b28b4fd8d2148c378370045da918c73145e6aab50/pandas-2.3.1-cp313-cp313-manylinux_2_17_aarch64.manylinux2014_aarch64.whl", hash = "sha256:782647ddc63c83133b2506912cc6b108140a38a37292102aaa19c81c83db2928", size = 11342004, upload-time = "2025-07-07T19:19:16.857Z" },
    { url = "https://files.pythonhosted.org/packages/e9/e2/20a317688435470872885e7fc8f95109ae9683dec7c50be29b56911515a5/pandas-2.3.1-cp313-cp313-manylinux_2_17_x86_64.manylinux2014_x86_64.whl", hash = "sha256:2ba6aff74075311fc88504b1db890187a3cd0f887a5b10f5525f8e2ef55bfdb9", size = 12050869, upload-time = "2025-07-07T19:19:19.265Z" },
    { url = "https://files.pythonhosted.org/packages/55/79/20d746b0a96c67203a5bee5fb4e00ac49c3e8009a39e1f78de264ecc5729/pandas-2.3.1-cp313-cp313-musllinux_1_2_aarch64.whl", hash = "sha256:e5635178b387bd2ba4ac040f82bc2ef6e6b500483975c4ebacd34bec945fda12", size = 12750218, upload-time = "2025-07-07T19:19:21.547Z" },
    { url = "https://files.pythonhosted.org/packages/7c/0f/145c8b41e48dbf03dd18fdd7f24f8ba95b8254a97a3379048378f33e7838/pandas-2.3.1-cp313-cp313-musllinux_1_2_x86_64.whl", hash = "sha256:6f3bf5ec947526106399a9e1d26d40ee2b259c66422efdf4de63c848492d91bb", size = 13416763, upload-time = "2025-07-07T19:19:23.939Z" },
    { url = "https://files.pythonhosted.org/packages/b2/c0/54415af59db5cdd86a3d3bf79863e8cc3fa9ed265f0745254061ac09d5f2/pandas-2.3.1-cp313-cp313-win_amd64.whl", hash = "sha256:1c78cf43c8fde236342a1cb2c34bcff89564a7bfed7e474ed2fffa6aed03a956", size = 10987482, upload-time = "2025-07-07T19:19:42.699Z" },
    { url = "https://files.pythonhosted.org/packages/48/64/2fd2e400073a1230e13b8cd604c9bc95d9e3b962e5d44088ead2e8f0cfec/pandas-2.3.1-cp313-cp313t-macosx_10_13_x86_64.whl", hash = "sha256:8dfc17328e8da77be3cf9f47509e5637ba8f137148ed0e9b5241e1baf526e20a", size = 12029159, upload-time = "2025-07-07T19:19:26.362Z" },
    { url = "https://files.pythonhosted.org/packages/d8/0a/d84fd79b0293b7ef88c760d7dca69828d867c89b6d9bc52d6a27e4d87316/pandas-2.3.1-cp313-cp313t-macosx_11_0_arm64.whl", hash = "sha256:ec6c851509364c59a5344458ab935e6451b31b818be467eb24b0fe89bd05b6b9", size = 11393287, upload-time = "2025-07-07T19:19:29.157Z" },
    { url = "https://files.pythonhosted.org/packages/50/ae/ff885d2b6e88f3c7520bb74ba319268b42f05d7e583b5dded9837da2723f/pandas-2.3.1-cp313-cp313t-manylinux_2_17_aarch64.manylinux2014_aarch64.whl", hash = "sha256:911580460fc4884d9b05254b38a6bfadddfcc6aaef856fb5859e7ca202e45275", size = 11309381, upload-time = "2025-07-07T19:19:31.436Z" },
    { url = "https://files.pythonhosted.org/packages/85/86/1fa345fc17caf5d7780d2699985c03dbe186c68fee00b526813939062bb0/pandas-2.3.1-cp313-cp313t-manylinux_2_17_x86_64.manylinux2014_x86_64.whl", hash = "sha256:2f4d6feeba91744872a600e6edbbd5b033005b431d5ae8379abee5bcfa479fab", size = 11883998, upload-time = "2025-07-07T19:19:34.267Z" },
    { url = "https://files.pythonhosted.org/packages/81/aa/e58541a49b5e6310d89474333e994ee57fea97c8aaa8fc7f00b873059bbf/pandas-2.3.1-cp313-cp313t-musllinux_1_2_aarch64.whl", hash = "sha256:fe37e757f462d31a9cd7580236a82f353f5713a80e059a29753cf938c6775d96", size = 12704705, upload-time = "2025-07-07T19:19:36.856Z" },
    { url = "https://files.pythonhosted.org/packages/d5/f9/07086f5b0f2a19872554abeea7658200824f5835c58a106fa8f2ae96a46c/pandas-2.3.1-cp313-cp313t-musllinux_1_2_x86_64.whl", hash = "sha256:5db9637dbc24b631ff3707269ae4559bce4b7fd75c1c4d7e13f40edc42df4444", size = 13189044, upload-time = "2025-07-07T19:19:39.999Z" },
]

[[package]]
name = "playwright"
version = "1.54.0"
source = { registry = "https://pypi.org/simple" }
dependencies = [
    { name = "greenlet" },
    { name = "pyee" },
]
wheels = [
    { url = "https://files.pythonhosted.org/packages/f3/09/33d5bfe393a582d8dac72165a9e88b274143c9df411b65ece1cc13f42988/playwright-1.54.0-py3-none-macosx_10_13_x86_64.whl", hash = "sha256:bf3b845af744370f1bd2286c2a9536f474cc8a88dc995b72ea9a5be714c9a77d", size = 40439034, upload-time = "2025-07-22T13:58:04.816Z" },
    { url = "https://files.pythonhosted.org/packages/e1/7b/51882dc584f7aa59f446f2bb34e33c0e5f015de4e31949e5b7c2c10e54f0/playwright-1.54.0-py3-none-macosx_11_0_arm64.whl", hash = "sha256:780928b3ca2077aea90414b37e54edd0c4bbb57d1aafc42f7aa0b3fd2c2fac02", size = 38702308, upload-time = "2025-07-22T13:58:08.211Z" },
    { url = "https://files.pythonhosted.org/packages/73/a1/7aa8ae175b240c0ec8849fcf000e078f3c693f9aa2ffd992da6550ea0dff/playwright-1.54.0-py3-none-macosx_11_0_universal2.whl", hash = "sha256:81d0b6f28843b27f288cfe438af0a12a4851de57998009a519ea84cee6fbbfb9", size = 40439037, upload-time = "2025-07-22T13:58:11.37Z" },
    { url = "https://files.pythonhosted.org/packages/34/a9/45084fd23b6206f954198296ce39b0acf50debfdf3ec83a593e4d73c9c8a/playwright-1.54.0-py3-none-manylinux1_x86_64.whl", hash = "sha256:09919f45cc74c64afb5432646d7fef0d19fff50990c862cb8d9b0577093f40cc", size = 45920135, upload-time = "2025-07-22T13:58:14.494Z" },
    { url = "https://files.pythonhosted.org/packages/02/d4/6a692f4c6db223adc50a6e53af405b45308db39270957a6afebddaa80ea2/playwright-1.54.0-py3-none-manylinux_2_17_aarch64.manylinux2014_aarch64.whl", hash = "sha256:13ae206c55737e8e3eae51fb385d61c0312eeef31535643bb6232741b41b6fdc", size = 45302695, upload-time = "2025-07-22T13:58:18.901Z" },
    { url = "https://files.pythonhosted.org/packages/72/7a/4ee60a1c3714321db187bebbc40d52cea5b41a856925156325058b5fca5a/playwright-1.54.0-py3-none-win32.whl", hash = "sha256:0b108622ffb6906e28566f3f31721cd57dda637d7e41c430287804ac01911f56", size = 35469309, upload-time = "2025-07-22T13:58:21.917Z" },
    { url = "https://files.pythonhosted.org/packages/aa/77/8f8fae05a242ef639de963d7ae70a69d0da61d6d72f1207b8bbf74ffd3e7/playwright-1.54.0-py3-none-win_amd64.whl", hash = "sha256:9e5aee9ae5ab1fdd44cd64153313a2045b136fcbcfb2541cc0a3d909132671a2", size = 35469311, upload-time = "2025-07-22T13:58:24.707Z" },
    { url = "https://files.pythonhosted.org/packages/33/ff/99a6f4292a90504f2927d34032a4baf6adb498dc3f7cf0f3e0e22899e310/playwright-1.54.0-py3-none-win_arm64.whl", hash = "sha256:a975815971f7b8dca505c441a4c56de1aeb56a211290f8cc214eeef5524e8d75", size = 31239119, upload-time = "2025-07-22T13:58:27.56Z" },
]

[[package]]
name = "pluggy"
version = "1.6.0"
source = { registry = "https://pypi.org/simple" }
sdist = { url = "https://files.pythonhosted.org/packages/f9/e2/3e91f31a7d2b083fe6ef3fa267035b518369d9511ffab804f839851d2779/pluggy-1.6.0.tar.gz", hash = "sha256:7dcc130b76258d33b90f61b658791dede3486c3e6bfb003ee5c9bfb396dd22f3", size = 69412, upload-time = "2025-05-15T12:30:07.975Z" }
wheels = [
    { url = "https://files.pythonhosted.org/packages/54/20/4d324d65cc6d9205fabedc306948156824eb9f0ee1633355a8f7ec5c66bf/pluggy-1.6.0-py3-none-any.whl", hash = "sha256:e920276dd6813095e9377c0bc5566d94c932c33b27a3e3945d8389c374dd4746", size = 20538, upload-time = "2025-05-15T12:30:06.134Z" },
]

[[package]]
name = "pycparser"
version = "2.22"
source = { registry = "https://pypi.org/simple" }
sdist = { url = "https://files.pythonhosted.org/packages/1d/b2/31537cf4b1ca988837256c910a668b553fceb8f069bedc4b1c826024b52c/pycparser-2.22.tar.gz", hash = "sha256:491c8be9c040f5390f5bf44a5b07752bd07f56edf992381b05c701439eec10f6", size = 172736, upload-time = "2024-03-30T13:22:22.564Z" }
wheels = [
    { url = "https://files.pythonhosted.org/packages/13/a3/a812df4e2dd5696d1f351d58b8fe16a405b234ad2886a0dab9183fb78109/pycparser-2.22-py3-none-any.whl", hash = "sha256:c3702b6d3dd8c7abc1afa565d7e63d53a1d0bd86cdc24edd75470f4de499cfcc", size = 117552, upload-time = "2024-03-30T13:22:20.476Z" },
]

[[package]]
name = "pydantic"
version = "2.11.7"
source = { registry = "https://pypi.org/simple" }
dependencies = [
    { name = "annotated-types" },
    { name = "pydantic-core" },
    { name = "typing-extensions" },
    { name = "typing-inspection" },
]
sdist = { url = "https://files.pythonhosted.org/packages/00/dd/4325abf92c39ba8623b5af936ddb36ffcfe0beae70405d456ab1fb2f5b8c/pydantic-2.11.7.tar.gz", hash = "sha256:d989c3c6cb79469287b1569f7447a17848c998458d49ebe294e975b9baf0f0db", size = 788350, upload-time = "2025-06-14T08:33:17.137Z" }
wheels = [
    { url = "https://files.pythonhosted.org/packages/6a/c0/ec2b1c8712ca690e5d61979dee872603e92b8a32f94cc1b72d53beab008a/pydantic-2.11.7-py3-none-any.whl", hash = "sha256:dde5df002701f6de26248661f6835bbe296a47bf73990135c7d07ce741b9623b", size = 444782, upload-time = "2025-06-14T08:33:14.905Z" },
]

[[package]]
name = "pydantic-core"
version = "2.33.2"
source = { registry = "https://pypi.org/simple" }
dependencies = [
    { name = "typing-extensions" },
]
sdist = { url = "https://files.pythonhosted.org/packages/ad/88/5f2260bdfae97aabf98f1778d43f69574390ad787afb646292a638c923d4/pydantic_core-2.33.2.tar.gz", hash = "sha256:7cb8bc3605c29176e1b105350d2e6474142d7c1bd1d9327c4a9bdb46bf827acc", size = 435195, upload-time = "2025-04-23T18:33:52.104Z" }
wheels = [
    { url = "https://files.pythonhosted.org/packages/46/8c/99040727b41f56616573a28771b1bfa08a3d3fe74d3d513f01251f79f172/pydantic_core-2.33.2-cp313-cp313-macosx_10_12_x86_64.whl", hash = "sha256:1082dd3e2d7109ad8b7da48e1d4710c8d06c253cbc4a27c1cff4fbcaa97a9e3f", size = 2015688, upload-time = "2025-04-23T18:31:53.175Z" },
    { url = "https://files.pythonhosted.org/packages/3a/cc/5999d1eb705a6cefc31f0b4a90e9f7fc400539b1a1030529700cc1b51838/pydantic_core-2.33.2-cp313-cp313-macosx_11_0_arm64.whl", hash = "sha256:f517ca031dfc037a9c07e748cefd8d96235088b83b4f4ba8939105d20fa1dcd6", size = 1844808, upload-time = "2025-04-23T18:31:54.79Z" },
    { url = "https://files.pythonhosted.org/packages/6f/5e/a0a7b8885c98889a18b6e376f344da1ef323d270b44edf8174d6bce4d622/pydantic_core-2.33.2-cp313-cp313-manylinux_2_17_aarch64.manylinux2014_aarch64.whl", hash = "sha256:0a9f2c9dd19656823cb8250b0724ee9c60a82f3cdf68a080979d13092a3b0fef", size = 1885580, upload-time = "2025-04-23T18:31:57.393Z" },
    { url = "https://files.pythonhosted.org/packages/3b/2a/953581f343c7d11a304581156618c3f592435523dd9d79865903272c256a/pydantic_core-2.33.2-cp313-cp313-manylinux_2_17_armv7l.manylinux2014_armv7l.whl", hash = "sha256:2b0a451c263b01acebe51895bfb0e1cc842a5c666efe06cdf13846c7418caa9a", size = 1973859, upload-time = "2025-04-23T18:31:59.065Z" },
    { url = "https://files.pythonhosted.org/packages/e6/55/f1a813904771c03a3f97f676c62cca0c0a4138654107c1b61f19c644868b/pydantic_core-2.33.2-cp313-cp313-manylinux_2_17_ppc64le.manylinux2014_ppc64le.whl", hash = "sha256:1ea40a64d23faa25e62a70ad163571c0b342b8bf66d5fa612ac0dec4f069d916", size = 2120810, upload-time = "2025-04-23T18:32:00.78Z" },
    { url = "https://files.pythonhosted.org/packages/aa/c3/053389835a996e18853ba107a63caae0b9deb4a276c6b472931ea9ae6e48/pydantic_core-2.33.2-cp313-cp313-manylinux_2_17_s390x.manylinux2014_s390x.whl", hash = "sha256:0fb2d542b4d66f9470e8065c5469ec676978d625a8b7a363f07d9a501a9cb36a", size = 2676498, upload-time = "2025-04-23T18:32:02.418Z" },
    { url = "https://files.pythonhosted.org/packages/eb/3c/f4abd740877a35abade05e437245b192f9d0ffb48bbbbd708df33d3cda37/pydantic_core-2.33.2-cp313-cp313-manylinux_2_17_x86_64.manylinux2014_x86_64.whl", hash = "sha256:9fdac5d6ffa1b5a83bca06ffe7583f5576555e6c8b3a91fbd25ea7780f825f7d", size = 2000611, upload-time = "2025-04-23T18:32:04.152Z" },
    { url = "https://files.pythonhosted.org/packages/59/a7/63ef2fed1837d1121a894d0ce88439fe3e3b3e48c7543b2a4479eb99c2bd/pydantic_core-2.33.2-cp313-cp313-manylinux_2_5_i686.manylinux1_i686.whl", hash = "sha256:04a1a413977ab517154eebb2d326da71638271477d6ad87a769102f7c2488c56", size = 2107924, upload-time = "2025-04-23T18:32:06.129Z" },
    { url = "https://files.pythonhosted.org/packages/04/8f/2551964ef045669801675f1cfc3b0d74147f4901c3ffa42be2ddb1f0efc4/pydantic_core-2.33.2-cp313-cp313-musllinux_1_1_aarch64.whl", hash = "sha256:c8e7af2f4e0194c22b5b37205bfb293d166a7344a5b0d0eaccebc376546d77d5", size = 2063196, upload-time = "2025-04-23T18:32:08.178Z" },
    { url = "https://files.pythonhosted.org/packages/26/bd/d9602777e77fc6dbb0c7db9ad356e9a985825547dce5ad1d30ee04903918/pydantic_core-2.33.2-cp313-cp313-musllinux_1_1_armv7l.whl", hash = "sha256:5c92edd15cd58b3c2d34873597a1e20f13094f59cf88068adb18947df5455b4e", size = 2236389, upload-time = "2025-04-23T18:32:10.242Z" },
    { url = "https://files.pythonhosted.org/packages/42/db/0e950daa7e2230423ab342ae918a794964b053bec24ba8af013fc7c94846/pydantic_core-2.33.2-cp313-cp313-musllinux_1_1_x86_64.whl", hash = "sha256:65132b7b4a1c0beded5e057324b7e16e10910c106d43675d9bd87d4f38dde162", size = 2239223, upload-time = "2025-04-23T18:32:12.382Z" },
    { url = "https://files.pythonhosted.org/packages/58/4d/4f937099c545a8a17eb52cb67fe0447fd9a373b348ccfa9a87f141eeb00f/pydantic_core-2.33.2-cp313-cp313-win32.whl", hash = "sha256:52fb90784e0a242bb96ec53f42196a17278855b0f31ac7c3cc6f5c1ec4811849", size = 1900473, upload-time = "2025-04-23T18:32:14.034Z" },
    { url = "https://files.pythonhosted.org/packages/a0/75/4a0a9bac998d78d889def5e4ef2b065acba8cae8c93696906c3a91f310ca/pydantic_core-2.33.2-cp313-cp313-win_amd64.whl", hash = "sha256:c083a3bdd5a93dfe480f1125926afcdbf2917ae714bdb80b36d34318b2bec5d9", size = 1955269, upload-time = "2025-04-23T18:32:15.783Z" },
    { url = "https://files.pythonhosted.org/packages/f9/86/1beda0576969592f1497b4ce8e7bc8cbdf614c352426271b1b10d5f0aa64/pydantic_core-2.33.2-cp313-cp313-win_arm64.whl", hash = "sha256:e80b087132752f6b3d714f041ccf74403799d3b23a72722ea2e6ba2e892555b9", size = 1893921, upload-time = "2025-04-23T18:32:18.473Z" },
    { url = "https://files.pythonhosted.org/packages/a4/7d/e09391c2eebeab681df2b74bfe6c43422fffede8dc74187b2b0bf6fd7571/pydantic_core-2.33.2-cp313-cp313t-macosx_11_0_arm64.whl", hash = "sha256:61c18fba8e5e9db3ab908620af374db0ac1baa69f0f32df4f61ae23f15e586ac", size = 1806162, upload-time = "2025-04-23T18:32:20.188Z" },
    { url = "https://files.pythonhosted.org/packages/f1/3d/847b6b1fed9f8ed3bb95a9ad04fbd0b212e832d4f0f50ff4d9ee5a9f15cf/pydantic_core-2.33.2-cp313-cp313t-manylinux_2_17_x86_64.manylinux2014_x86_64.whl", hash = "sha256:95237e53bb015f67b63c91af7518a62a8660376a6a0db19b89acc77a4d6199f5", size = 1981560, upload-time = "2025-04-23T18:32:22.354Z" },
    { url = "https://files.pythonhosted.org/packages/6f/9a/e73262f6c6656262b5fdd723ad90f518f579b7bc8622e43a942eec53c938/pydantic_core-2.33.2-cp313-cp313t-win_amd64.whl", hash = "sha256:c2fc0a768ef76c15ab9238afa6da7f69895bb5d1ee83aeea2e3509af4472d0b9", size = 1935777, upload-time = "2025-04-23T18:32:25.088Z" },
]

[[package]]
name = "pyee"
version = "13.0.0"
source = { registry = "https://pypi.org/simple" }
dependencies = [
    { name = "typing-extensions" },
]
sdist = { url = "https://files.pythonhosted.org/packages/95/03/1fd98d5841cd7964a27d729ccf2199602fe05eb7a405c1462eb7277945ed/pyee-13.0.0.tar.gz", hash = "sha256:b391e3c5a434d1f5118a25615001dbc8f669cf410ab67d04c4d4e07c55481c37", size = 31250, upload-time = "2025-03-17T18:53:15.955Z" }
wheels = [
    { url = "https://files.pythonhosted.org/packages/9b/4d/b9add7c84060d4c1906abe9a7e5359f2a60f7a9a4f67268b2766673427d8/pyee-13.0.0-py3-none-any.whl", hash = "sha256:48195a3cddb3b1515ce0695ed76036b5ccc2ef3a9f963ff9f77aec0139845498", size = 15730, upload-time = "2025-03-17T18:53:14.532Z" },
]

[[package]]
name = "pygments"
version = "2.19.2"
source = { registry = "https://pypi.org/simple" }
sdist = { url = "https://files.pythonhosted.org/packages/b0/77/a5b8c569bf593b0140bde72ea885a803b82086995367bf2037de0159d924/pygments-2.19.2.tar.gz", hash = "sha256:636cb2477cec7f8952536970bc533bc43743542f70392ae026374600add5b887", size = 4968631, upload-time = "2025-06-21T13:39:12.283Z" }
wheels = [
    { url = "https://files.pythonhosted.org/packages/c7/21/705964c7812476f378728bdf590ca4b771ec72385c533964653c68e86bdc/pygments-2.19.2-py3-none-any.whl", hash = "sha256:86540386c03d588bb81d44bc3928634ff26449851e99741617ecb9037ee5ec0b", size = 1225217, upload-time = "2025-06-21T13:39:07.939Z" },
]

[[package]]
name = "pysocks"
version = "1.7.1"
source = { registry = "https://pypi.org/simple" }
sdist = { url = "https://files.pythonhosted.org/packages/bd/11/293dd436aea955d45fc4e8a35b6ae7270f5b8e00b53cf6c024c83b657a11/PySocks-1.7.1.tar.gz", hash = "sha256:3f8804571ebe159c380ac6de37643bb4685970655d3bba243530d6558b799aa0", size = 284429, upload-time = "2019-09-20T02:07:35.714Z" }
wheels = [
    { url = "https://files.pythonhosted.org/packages/8d/59/b4572118e098ac8e46e399a1dd0f2d85403ce8bbaad9ec79373ed6badaf9/PySocks-1.7.1-py3-none-any.whl", hash = "sha256:2725bd0a9925919b9b51739eea5f9e2bae91e83288108a9ad338b2e3a4435ee5", size = 16725, upload-time = "2019-09-20T02:06:22.938Z" },
]

[[package]]
name = "pytest"
version = "8.4.1"
source = { registry = "https://pypi.org/simple" }
dependencies = [
    { name = "colorama", marker = "sys_platform == 'win32'" },
    { name = "iniconfig" },
    { name = "packaging" },
    { name = "pluggy" },
    { name = "pygments" },
]
sdist = { url = "https://files.pythonhosted.org/packages/08/ba/45911d754e8eba3d5a841a5ce61a65a685ff1798421ac054f85aa8747dfb/pytest-8.4.1.tar.gz", hash = "sha256:7c67fd69174877359ed9371ec3af8a3d2b04741818c51e5e99cc1742251fa93c", size = 1517714, upload-time = "2025-06-18T05:48:06.109Z" }
wheels = [
    { url = "https://files.pythonhosted.org/packages/29/16/c8a903f4c4dffe7a12843191437d7cd8e32751d5de349d45d3fe69544e87/pytest-8.4.1-py3-none-any.whl", hash = "sha256:539c70ba6fcead8e78eebbf1115e8b589e7565830d7d006a8723f19ac8a0afb7", size = 365474, upload-time = "2025-06-18T05:48:03.955Z" },
]

[[package]]
name = "pytest-asyncio"
version = "1.1.0"
source = { registry = "https://pypi.org/simple" }
dependencies = [
    { name = "pytest" },
]
sdist = { url = "https://files.pythonhosted.org/packages/4e/51/f8794af39eeb870e87a8c8068642fc07bce0c854d6865d7dd0f2a9d338c2/pytest_asyncio-1.1.0.tar.gz", hash = "sha256:796aa822981e01b68c12e4827b8697108f7205020f24b5793b3c41555dab68ea", size = 46652, upload-time = "2025-07-16T04:29:26.393Z" }
wheels = [
    { url = "https://files.pythonhosted.org/packages/c7/9d/bf86eddabf8c6c9cb1ea9a869d6873b46f105a5d292d3a6f7071f5b07935/pytest_asyncio-1.1.0-py3-none-any.whl", hash = "sha256:5fe2d69607b0bd75c656d1211f969cadba035030156745ee09e7d71740e58ecf", size = 15157, upload-time = "2025-07-16T04:29:24.929Z" },
]

[[package]]
name = "python-dateutil"
version = "2.9.0.post0"
source = { registry = "https://pypi.org/simple" }
dependencies = [
    { name = "six" },
]
sdist = { url = "https://files.pythonhosted.org/packages/66/c0/0c8b6ad9f17a802ee498c46e004a0eb49bc148f2fd230864601a86dcf6db/python-dateutil-2.9.0.post0.tar.gz", hash = "sha256:37dd54208da7e1cd875388217d5e00ebd4179249f90fb72437e91a35459a0ad3", size = 342432, upload-time = "2024-03-01T18:36:20.211Z" }
wheels = [
    { url = "https://files.pythonhosted.org/packages/ec/57/56b9bcc3c9c6a792fcbaf139543cee77261f3651ca9da0c93f5c1221264b/python_dateutil-2.9.0.post0-py2.py3-none-any.whl", hash = "sha256:a8b2bc7bffae282281c8140a97d3aa9c14da0b136dfe83f850eea9a5f7470427", size = 229892, upload-time = "2024-03-01T18:36:18.57Z" },
]

[[package]]
name = "python-dotenv"
version = "1.1.1"
source = { registry = "https://pypi.org/simple" }
sdist = { url = "https://files.pythonhosted.org/packages/f6/b0/4bc07ccd3572a2f9df7e6782f52b0c6c90dcbb803ac4a167702d7d0dfe1e/python_dotenv-1.1.1.tar.gz", hash = "sha256:a8a6399716257f45be6a007360200409fce5cda2661e3dec71d23dc15f6189ab", size = 41978, upload-time = "2025-06-24T04:21:07.341Z" }
wheels = [
    { url = "https://files.pythonhosted.org/packages/5f/ed/539768cf28c661b5b068d66d96a2f155c4971a5d55684a514c1a0e0dec2f/python_dotenv-1.1.1-py3-none-any.whl", hash = "sha256:31f23644fe2602f88ff55e1f5c79ba497e01224ee7737937930c448e4d0e24dc", size = 20556, upload-time = "2025-06-24T04:21:06.073Z" },
]

[[package]]
name = "pytz"
version = "2025.2"
source = { registry = "https://pypi.org/simple" }
sdist = { url = "https://files.pythonhosted.org/packages/f8/bf/abbd3cdfb8fbc7fb3d4d38d320f2441b1e7cbe29be4f23797b4a2b5d8aac/pytz-2025.2.tar.gz", hash = "sha256:360b9e3dbb49a209c21ad61809c7fb453643e048b38924c765813546746e81c3", size = 320884, upload-time = "2025-03-25T02:25:00.538Z" }
wheels = [
    { url = "https://files.pythonhosted.org/packages/81/c4/34e93fe5f5429d7570ec1fa436f1986fb1f00c3e0f43a589fe2bbcd22c3f/pytz-2025.2-py2.py3-none-any.whl", hash = "sha256:5ddf76296dd8c44c26eb8f4b6f35488f3ccbf6fbbd7adee0b7262d43f0ec2f00", size = 509225, upload-time = "2025-03-25T02:24:58.468Z" },
]

[[package]]
name = "requests"
version = "2.32.4"
source = { registry = "https://pypi.org/simple" }
dependencies = [
    { name = "certifi" },
    { name = "charset-normalizer" },
    { name = "idna" },
    { name = "urllib3" },
]
sdist = { url = "https://files.pythonhosted.org/packages/e1/0a/929373653770d8a0d7ea76c37de6e41f11eb07559b103b1c02cafb3f7cf8/requests-2.32.4.tar.gz", hash = "sha256:27d0316682c8a29834d3264820024b62a36942083d52caf2f14c0591336d3422", size = 135258, upload-time = "2025-06-09T16:43:07.34Z" }
wheels = [
    { url = "https://files.pythonhosted.org/packages/7c/e4/56027c4a6b4ae70ca9de302488c5ca95ad4a39e190093d6c1a8ace08341b/requests-2.32.4-py3-none-any.whl", hash = "sha256:27babd3cda2a6d50b30443204ee89830707d396671944c998b5975b031ac2b2c", size = 64847, upload-time = "2025-06-09T16:43:05.728Z" },
]

[[package]]
name = "selenium"
version = "4.34.2"
source = { registry = "https://pypi.org/simple" }
dependencies = [
    { name = "certifi" },
    { name = "trio" },
    { name = "trio-websocket" },
    { name = "typing-extensions" },
    { name = "urllib3", extra = ["socks"] },
    { name = "websocket-client" },
]
sdist = { url = "https://files.pythonhosted.org/packages/b0/e6/646d0a41fb9a64572043c3de80be2a4941f2aeb578f273cf3dae54fc9437/selenium-4.34.2.tar.gz", hash = "sha256:0f6d147595f08c6d4bad87b34c39dcacb4650aedc78e3956c8eac1bb752a3854", size = 896309, upload-time = "2025-07-08T12:54:54.785Z" }
wheels = [
    { url = "https://files.pythonhosted.org/packages/f3/2b/dee1c58bde0a747b2d75fa7282a190885a726fe95b18b8ce1dc52f9c0983/selenium-4.34.2-py3-none-any.whl", hash = "sha256:ea208f7db9e3b26e58c4a817ea9dd29454576d6ea55937d754df079ad588e1ad", size = 9410676, upload-time = "2025-07-08T12:54:48.725Z" },
]

[[package]]
name = "selenium-stealth"
version = "1.0.6"
source = { registry = "https://pypi.org/simple" }
dependencies = [
    { name = "selenium" },
]
wheels = [
    { url = "https://files.pythonhosted.org/packages/cb/ac/7877df8b819d54a4e317a093a0a9e0a38d21d884a7250aa713f2f0869442/selenium_stealth-1.0.6-py3-none-any.whl", hash = "sha256:b62da5452aa4a84f29a4dfb21a9696aff20788a7c570dd0b81bc04a940848b97", size = 32195, upload-time = "2020-11-05T15:26:05.24Z" },
]

[[package]]
name = "six"
version = "1.17.0"
source = { registry = "https://pypi.org/simple" }
sdist = { url = "https://files.pythonhosted.org/packages/94/e7/b2c673351809dca68a0e064b6af791aa332cf192da575fd474ed7d6f16a2/six-1.17.0.tar.gz", hash = "sha256:ff70335d468e7eb6ec65b95b99d3a2836546063f63acc5171de367e834932a81", size = 34031, upload-time = "2024-12-04T17:35:28.174Z" }
wheels = [
    { url = "https://files.pythonhosted.org/packages/b7/ce/149a00dd41f10bc29e5921b496af8b574d8413afcd5e30dfa0ed46c2cc5e/six-1.17.0-py2.py3-none-any.whl", hash = "sha256:4721f391ed90541fddacab5acf947aa0d3dc7d27b2e1e8eda2be8970586c3274", size = 11050, upload-time = "2024-12-04T17:35:26.475Z" },
]

[[package]]
name = "sniffio"
version = "1.3.1"
source = { registry = "https://pypi.org/simple" }
sdist = { url = "https://files.pythonhosted.org/packages/a2/87/a6771e1546d97e7e041b6ae58d80074f81b7d5121207425c964ddf5cfdbd/sniffio-1.3.1.tar.gz", hash = "sha256:f4324edc670a0f49750a81b895f35c3adb843cca46f0530f79fc1babb23789dc", size = 20372, upload-time = "2024-02-25T23:20:04.057Z" }
wheels = [
    { url = "https://files.pythonhosted.org/packages/e9/44/75a9c9421471a6c4805dbf2356f7c181a29c1879239abab1ea2cc8f38b40/sniffio-1.3.1-py3-none-any.whl", hash = "sha256:2f6da418d1f1e0fddd844478f41680e794e6051915791a034ff65e5f100525a2", size = 10235, upload-time = "2024-02-25T23:20:01.196Z" },
]

[[package]]
name = "sortedcontainers"
version = "2.4.0"
source = { registry = "https://pypi.org/simple" }
sdist = { url = "https://files.pythonhosted.org/packages/e8/c4/ba2f8066cceb6f23394729afe52f3bf7adec04bf9ed2c820b39e19299111/sortedcontainers-2.4.0.tar.gz", hash = "sha256:25caa5a06cc30b6b83d11423433f65d1f9d76c4c6a0c90e3379eaa43b9bfdb88", size = 30594, upload-time = "2021-05-16T22:03:42.897Z" }
wheels = [
    { url = "https://files.pythonhosted.org/packages/32/46/9cb0e58b2deb7f82b84065f37f3bffeb12413f947f9388e4cac22c4621ce/sortedcontainers-2.4.0-py2.py3-none-any.whl", hash = "sha256:a163dcaede0f1c021485e957a39245190e74249897e2ae4b2aa38595db237ee0", size = 29575, upload-time = "2021-05-16T22:03:41.177Z" },
]

[[package]]
name = "soupsieve"
version = "2.7"
source = { registry = "https://pypi.org/simple" }
sdist = { url = "https://files.pythonhosted.org/packages/3f/f4/4a80cd6ef364b2e8b65b15816a843c0980f7a5a2b4dc701fc574952aa19f/soupsieve-2.7.tar.gz", hash = "sha256:ad282f9b6926286d2ead4750552c8a6142bc4c783fd66b0293547c8fe6ae126a", size = 103418, upload-time = "2025-04-20T18:50:08.518Z" }
wheels = [
    { url = "https://files.pythonhosted.org/packages/e7/9c/0e6afc12c269578be5c0c1c9f4b49a8d32770a080260c333ac04cc1c832d/soupsieve-2.7-py3-none-any.whl", hash = "sha256:6e60cc5c1ffaf1cebcc12e8188320b72071e922c2e897f737cadce79ad5d30c4", size = 36677, upload-time = "2025-04-20T18:50:07.196Z" },
]

[[package]]
name = "stack-scout"
version = "0.1.3"
source = { virtual = "." }
dependencies = [
    { name = "beautifulsoup4" },
    { name = "bs4" },
    { name = "fake-useragent" },
    { name = "fastapi" },
    { name = "jinja2" },
    { name = "pandas" },
    { name = "python-dotenv" },
    { name = "requests" },
    { name = "selenium" },
    { name = "selenium-stealth" },
    { name = "uvicorn" },
]

[package.metadata]
requires-dist = [
    { name = "beautifulsoup4", specifier = ">=4.13.4" },
    { name = "bs4", specifier = ">=0.0.2" },
    { name = "fake-useragent", specifier = ">=2.2.0" },
    { name = "fastapi", specifier = ">=0.116.1" },
    { name = "jinja2", specifier = ">=3.1.6" },
    { name = "pandas", specifier = ">=2.3.1" },
    { name = "python-dotenv", specifier = ">=1.1.1" },
    { name = "requests", specifier = ">=2.32.4" },
    { name = "selenium", specifier = ">=4.34.2" },
    { name = "selenium-stealth", specifier = ">=1.0.6" },
    { name = "uvicorn", specifier = ">=0.35.0" },
]

[[package]]
name = "starlette"
version = "0.47.1"
source = { registry = "https://pypi.org/simple" }
dependencies = [
    { name = "anyio" },
]
sdist = { url = "https://files.pythonhosted.org/packages/0a/69/662169fdb92fb96ec3eaee218cf540a629d629c86d7993d9651226a6789b/starlette-0.47.1.tar.gz", hash = "sha256:aef012dd2b6be325ffa16698f9dc533614fb1cebd593a906b90dc1025529a79b", size = 2583072, upload-time = "2025-06-21T04:03:17.337Z" }
wheels = [
    { url = "https://files.pythonhosted.org/packages/82/95/38ef0cd7fa11eaba6a99b3c4f5ac948d8bc6ff199aabd327a29cc000840c/starlette-0.47.1-py3-none-any.whl", hash = "sha256:5e11c9f5c7c3f24959edbf2dffdc01bba860228acf657129467d8a7468591527", size = 72747, upload-time = "2025-06-21T04:03:15.705Z" },
]

[[package]]
name = "trio"
version = "0.30.0"
source = { registry = "https://pypi.org/simple" }
dependencies = [
    { name = "attrs" },
    { name = "cffi", marker = "implementation_name != 'pypy' and os_name == 'nt'" },
    { name = "idna" },
    { name = "outcome" },
    { name = "sniffio" },
    { name = "sortedcontainers" },
]
sdist = { url = "https://files.pythonhosted.org/packages/01/c1/68d582b4d3a1c1f8118e18042464bb12a7c1b75d64d75111b297687041e3/trio-0.30.0.tar.gz", hash = "sha256:0781c857c0c81f8f51e0089929a26b5bb63d57f927728a5586f7e36171f064df", size = 593776, upload-time = "2025-04-21T00:48:19.507Z" }
wheels = [
    { url = "https://files.pythonhosted.org/packages/69/8e/3f6dfda475ecd940e786defe6df6c500734e686c9cd0a0f8ef6821e9b2f2/trio-0.30.0-py3-none-any.whl", hash = "sha256:3bf4f06b8decf8d3cf00af85f40a89824669e2d033bb32469d34840edcfc22a5", size = 499194, upload-time = "2025-04-21T00:48:17.167Z" },
]

[[package]]
name = "trio-websocket"
version = "0.12.2"
source = { registry = "https://pypi.org/simple" }
dependencies = [
    { name = "outcome" },
    { name = "trio" },
    { name = "wsproto" },
]
sdist = { url = "https://files.pythonhosted.org/packages/d1/3c/8b4358e81f2f2cfe71b66a267f023a91db20a817b9425dd964873796980a/trio_websocket-0.12.2.tar.gz", hash = "sha256:22c72c436f3d1e264d0910a3951934798dcc5b00ae56fc4ee079d46c7cf20fae", size = 33549, upload-time = "2025-02-25T05:16:58.947Z" }
wheels = [
    { url = "https://files.pythonhosted.org/packages/c7/19/eb640a397bba49ba49ef9dbe2e7e5c04202ba045b6ce2ec36e9cadc51e04/trio_websocket-0.12.2-py3-none-any.whl", hash = "sha256:df605665f1db533f4a386c94525870851096a223adcb97f72a07e8b4beba45b6", size = 21221, upload-time = "2025-02-25T05:16:57.545Z" },
]

[[package]]
name = "typing-extensions"
version = "4.14.1"
source = { registry = "https://pypi.org/simple" }
sdist = { url = "https://files.pythonhosted.org/packages/98/5a/da40306b885cc8c09109dc2e1abd358d5684b1425678151cdaed4731c822/typing_extensions-4.14.1.tar.gz", hash = "sha256:38b39f4aeeab64884ce9f74c94263ef78f3c22467c8724005483154c26648d36", size = 107673, upload-time = "2025-07-04T13:28:34.16Z" }
wheels = [
    { url = "https://files.pythonhosted.org/packages/b5/00/d631e67a838026495268c2f6884f3711a15a9a2a96cd244fdaea53b823fb/typing_extensions-4.14.1-py3-none-any.whl", hash = "sha256:d1e1e3b58374dc93031d6eda2420a48ea44a36c2b4766a4fdeb3710755731d76", size = 43906, upload-time = "2025-07-04T13:28:32.743Z" },
]

[[package]]
name = "typing-inspection"
version = "0.4.1"
source = { registry = "https://pypi.org/simple" }
dependencies = [
    { name = "typing-extensions" },
]
sdist = { url = "https://files.pythonhosted.org/packages/f8/b1/0c11f5058406b3af7609f121aaa6b609744687f1d158b3c3a5bf4cc94238/typing_inspection-0.4.1.tar.gz", hash = "sha256:6ae134cc0203c33377d43188d4064e9b357dba58cff3185f22924610e70a9d28", size = 75726, upload-time = "2025-05-21T18:55:23.885Z" }
wheels = [
    { url = "https://files.pythonhosted.org/packages/17/69/cd203477f944c353c31bade965f880aa1061fd6bf05ded0726ca845b6ff7/typing_inspection-0.4.1-py3-none-any.whl", hash = "sha256:389055682238f53b04f7badcb49b989835495a96700ced5dab2d8feae4b26f51", size = 14552, upload-time = "2025-05-21T18:55:22.152Z" },
]

[[package]]
name = "tzdata"
version = "2025.2"
source = { registry = "https://pypi.org/simple" }
sdist = { url = "https://files.pythonhosted.org/packages/95/32/1a225d6164441be760d75c2c42e2780dc0873fe382da3e98a2e1e48361e5/tzdata-2025.2.tar.gz", hash = "sha256:b60a638fcc0daffadf82fe0f57e53d06bdec2f36c4df66280ae79bce6bd6f2b9", size = 196380, upload-time = "2025-03-23T13:54:43.652Z" }
wheels = [
    { url = "https://files.pythonhosted.org/packages/5c/23/c7abc0ca0a1526a0774eca151daeb8de62ec457e77262b66b359c3c7679e/tzdata-2025.2-py2.py3-none-any.whl", hash = "sha256:1a403fada01ff9221ca8044d701868fa132215d84beb92242d9acd2147f667a8", size = 347839, upload-time = "2025-03-23T13:54:41.845Z" },
]

[[package]]
name = "urllib3"
version = "2.5.0"
source = { registry = "https://pypi.org/simple" }
sdist = { url = "https://files.pythonhosted.org/packages/15/22/9ee70a2574a4f4599c47dd506532914ce044817c7752a79b6a51286319bc/urllib3-2.5.0.tar.gz", hash = "sha256:3fc47733c7e419d4bc3f6b3dc2b4f890bb743906a30d56ba4a5bfa4bbff92760", size = 393185, upload-time = "2025-06-18T14:07:41.644Z" }
wheels = [
    { url = "https://files.pythonhosted.org/packages/a7/c2/fe1e52489ae3122415c51f387e221dd0773709bad6c6cdaa599e8a2c5185/urllib3-2.5.0-py3-none-any.whl", hash = "sha256:e6b01673c0fa6a13e374b50871808eb3bf7046c4b125b216f6bf1cc604cff0dc", size = 129795, upload-time = "2025-06-18T14:07:40.39Z" },
]

[package.optional-dependencies]
socks = [
    { name = "pysocks" },
]

[[package]]
name = "uvicorn"
version = "0.35.0"
source = { registry = "https://pypi.org/simple" }
dependencies = [
    { name = "click" },
    { name = "h11" },
]
sdist = { url = "https://files.pythonhosted.org/packages/5e/42/e0e305207bb88c6b8d3061399c6a961ffe5fbb7e2aa63c9234df7259e9cd/uvicorn-0.35.0.tar.gz", hash = "sha256:bc662f087f7cf2ce11a1d7fd70b90c9f98ef2e2831556dd078d131b96cc94a01", size = 78473, upload-time = "2025-06-28T16:15:46.058Z" }
wheels = [
    { url = "https://files.pythonhosted.org/packages/d2/e2/dc81b1bd1dcfe91735810265e9d26bc8ec5da45b4c0f6237e286819194c3/uvicorn-0.35.0-py3-none-any.whl", hash = "sha256:197535216b25ff9b785e29a0b79199f55222193d47f820816e7da751e9bc8d4a", size = 66406, upload-time = "2025-06-28T16:15:44.816Z" },
]

[[package]]
name = "webdriver-manager"
version = "4.0.2"
source = { registry = "https://pypi.org/simple" }
dependencies = [
    { name = "packaging" },
    { name = "python-dotenv" },
    { name = "requests" },
]
sdist = { url = "https://files.pythonhosted.org/packages/24/4f/6e44478908c5133f680378d687f14ecaa99feed2c535344fcf68d8d21500/webdriver_manager-4.0.2.tar.gz", hash = "sha256:efedf428f92fd6d5c924a0d054e6d1322dd77aab790e834ee767af392b35590f", size = 25940, upload-time = "2024-07-25T08:13:49.331Z" }
wheels = [
    { url = "https://files.pythonhosted.org/packages/b5/b5/3bd0b038d80950ec13e6a2c8d03ed8354867dc60064b172f2f4ffac8afbe/webdriver_manager-4.0.2-py2.py3-none-any.whl", hash = "sha256:75908d92ecc45ff2b9953614459c633db8f9aa1ff30181cefe8696e312908129", size = 27778, upload-time = "2024-07-25T08:13:47.917Z" },
]

[[package]]
name = "websocket-client"
version = "1.8.0"
source = { registry = "https://pypi.org/simple" }
sdist = { url = "https://files.pythonhosted.org/packages/e6/30/fba0d96b4b5fbf5948ed3f4681f7da2f9f64512e1d303f94b4cc174c24a5/websocket_client-1.8.0.tar.gz", hash = "sha256:3239df9f44da632f96012472805d40a23281a991027ce11d2f45a6f24ac4c3da", size = 54648, upload-time = "2024-04-23T22:16:16.976Z" }
wheels = [
    { url = "https://files.pythonhosted.org/packages/5a/84/44687a29792a70e111c5c477230a72c4b957d88d16141199bf9acb7537a3/websocket_client-1.8.0-py3-none-any.whl", hash = "sha256:17b44cc997f5c498e809b22cdf2d9c7a9e71c02c8cc2b6c56e7c2d1239bfa526", size = 58826, upload-time = "2024-04-23T22:16:14.422Z" },
]

[[package]]
name = "wsproto"
version = "1.2.0"
source = { registry = "https://pypi.org/simple" }
dependencies = [
    { name = "h11" },
]
sdist = { url = "https://files.pythonhosted.org/packages/c9/4a/44d3c295350d776427904d73c189e10aeae66d7f555bb2feee16d1e4ba5a/wsproto-1.2.0.tar.gz", hash = "sha256:ad565f26ecb92588a3e43bc3d96164de84cd9902482b130d0ddbaa9664a85065", size = 53425, upload-time = "2022-08-23T19:58:21.447Z" }
wheels = [
    { url = "https://files.pythonhosted.org/packages/78/58/e860788190eba3bcce367f74d29c4675466ce8dddfba85f7827588416f01/wsproto-1.2.0-py3-none-any.whl", hash = "sha256:b9acddd652b585d75b20477888c56642fdade28bdfd3579aa24a4d2c037dd736", size = 24226, upload-time = "2022-08-23T19:58:19.96Z" },
]<|MERGE_RESOLUTION|>--- conflicted
+++ resolved
@@ -34,7 +34,7 @@
 ]
 
 [[package]]
-<<<<<<< HEAD
+
 name = "auto-job-search-package"
 version = "0.1.3"
 source = { virtual = "." }
@@ -80,8 +80,7 @@
 ]
 
 [[package]]
-=======
->>>>>>> b5971fb5
+
 name = "beautifulsoup4"
 version = "4.13.4"
 source = { registry = "https://pypi.org/simple" }
