[project]
<<<<<<< HEAD
name = "Stack_Scout"
=======
name = "StackScout"
>>>>>>> e20f3a4d
version = "0.1.3"
description = "An automated job scraper that finds the top 5 latest remote dev jobs matching your stack (React, Python, Node.js, Docker, etc.) from sites like Google Jobs, Remote OK & more"
readme = "README.md"
requires-python = ">=3.13"
dependencies = [
    "beautifulsoup4>=4.13.4",
    "bs4>=0.0.2",
    "fake-useragent>=2.2.0",
    "fastapi>=0.116.1",
    "httpx>=0.28.1",
    "jinja2>=3.1.6",
    "pandas>=2.3.1",
    "pytest>=8.4.1",
    "python-dotenv>=1.1.1",
    "requests>=2.32.4",
    "selenium>=4.34.2",
    "selenium-stealth>=1.0.6",
    "uvicorn>=0.35.0",
    "webdriver-manager>=4.0.2",
    "playwright>=1.35.0",
    "pytest-asyncio>=1.1.0",
]<|MERGE_RESOLUTION|>--- conflicted
+++ resolved
@@ -1,9 +1,5 @@
 [project]
-<<<<<<< HEAD
 name = "Stack_Scout"
-=======
-name = "StackScout"
->>>>>>> e20f3a4d
 version = "0.1.3"
 description = "An automated job scraper that finds the top 5 latest remote dev jobs matching your stack (React, Python, Node.js, Docker, etc.) from sites like Google Jobs, Remote OK & more"
 readme = "README.md"
