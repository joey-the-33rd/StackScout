--- conflicted
+++ resolved
@@ -20,9 +20,6 @@
     "uvicorn>=0.35.0",
     "webdriver-manager>=4.0.2",
     "playwright>=1.35.0",
-<<<<<<< HEAD
     "lxml>=6.0.0",
-=======
->>>>>>> b5971fb5
     "pytest-asyncio>=1.1.0",
 ]