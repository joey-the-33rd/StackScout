import os
import time
import requests
from dotenv import load_dotenv
from fastapi import FastAPI, Request
from fastapi.responses import HTMLResponse
from fastapi.staticfiles import StaticFiles
from fastapi.templating import Jinja2Templates
from selenium import webdriver
from selenium.webdriver.chrome.options import Options
from selenium.webdriver.common.by import By
from selenium.webdriver.support.ui import WebDriverWait
from selenium.webdriver.support import expected_conditions as EC
from bs4 import BeautifulSoup

# Ensure ssl module is loaded early to avoid missing module error in restricted environments
try:
    import ssl
except ImportError as e:
    raise ImportError("SSL support is required but missing. Please ensure your Python environment includes the 'ssl' module.")

from dotenv import load_dotenv
import os

load_dotenv(dotenv_path=os.path.join("templates", ".env"))

app = FastAPI()
app.mount("/static", StaticFiles(directory="static"), name="static")
templates = Jinja2Templates(directory="templates")

import logging

logging.basicConfig(level=logging.INFO)
logger = logging.getLogger(__name__)

<<<<<<< HEAD
# Add debug log to confirm environment variables are loaded
logger.info(f"Loaded LINKEDIN_EMAIL: {os.getenv('LINKEDIN_EMAIL')}")
logger.info(f"Loaded LINKEDIN_PASSWORD: {'***' if os.getenv('LINKEDIN_PASSWORD') else None}")
=======
>>>>>>> e20f3a4d

def get_driver():
    options = Options()
    options.add_argument("--headless")
    options.add_argument("--disable-gpu")
    try:
        driver = webdriver.Chrome(options=options)
<<<<<<< HEAD
        logger.info("🚀 Chrome driver initialized successfully.")
    except Exception as e:
        logger.error(f"🛑 Error initializing Chrome driver: {e}")
=======
        logger.info("✅ Chrome driver initialized successfully.")
    except Exception as e:
        logger.error(f"❌ Error initializing Chrome driver: {e}")
>>>>>>> e20f3a4d
        driver = None
    return driver

def login_linkedin(driver, email, password):
    if not email or not password:
        logger.error("❌ LinkedIn credentials are missing.")
<<<<<<< HEAD
        return False
    try:
        driver.get("https://www.linkedin.com/login")
        wait = WebDriverWait(driver, 10)
        wait.until(EC.presence_of_element_located((By.ID, "username")))
        driver.find_element(By.ID, "username").send_keys(email)
        driver.find_element(By.ID, "password").send_keys(password)
        driver.find_element(By.XPATH, "//button[@type='submit']").click()
        wait.until(EC.url_contains("feed"))
        return True
    except Exception as e:
        logger.error(f"😓 LinkedIn login failed: {e}")
=======
>>>>>>> e20f3a4d
        return False
    max_attempts = 3
    for attempt in range(max_attempts):
        try:
            logger.info("ℹ️ Navigating to LinkedIn login page.")
            driver.get("https://www.linkedin.com/login")
            wait = WebDriverWait(driver, 15)
            wait.until(EC.presence_of_element_located((By.ID, "username")))
            # Removed logging of username and password entry to avoid credential exposure
            driver.find_element(By.ID, "username").clear()
            driver.find_element(By.ID, "username").send_keys(email)
            driver.find_element(By.ID, "password").clear()
            driver.find_element(By.ID, "password").send_keys(password)
            logger.info("ℹ️ Clicking login button.")
            driver.find_element(By.XPATH, "//button[@type='submit']").click()
            # Wait for either feed page or puzzle page
            try:
                wait.until(EC.any_of(
                    EC.url_contains("feed"),
                    EC.presence_of_element_located((By.ID, "captcha-internal"))
                ))
            except Exception:
                pass
            current_url = driver.current_url
            if "feed" in current_url:
                logger.info("✅ LinkedIn login successful.")
                return True
            elif "captcha" in current_url or driver.find_elements(By.ID, "captcha-internal"):
                logger.warning("⚠️ LinkedIn login blocked by puzzle/captcha page.")
                if attempt < max_attempts - 1:
                    logger.info(f"Retrying LinkedIn login, attempt {attempt + 2} of {max_attempts}")
                    time.sleep(5)
                    continue
                else:
                    return False
            else:
                logger.warning(f"⚠️ LinkedIn login ended on unexpected page: {current_url}")
                return False
        except Exception as e:
            # Avoid logging exception details to prevent sensitive info exposure
            logger.error("❌ LinkedIn login failed.")
            try:
                screenshot_path = "linkedin_login_error.png"
                driver.save_screenshot(screenshot_path)
                logger.info(f"ℹ️ Saved screenshot of login failure to {screenshot_path} (may contain sensitive info, handle with care)")
            except Exception as se:
                logger.error(f"❌ Failed to save screenshot: {se}")
            if attempt < max_attempts - 1:
                logger.info(f"Retrying LinkedIn login after failure, attempt {attempt + 2} of {max_attempts}")
                time.sleep(5)
                continue
            else:
                return False

from typing import Optional
from bs4.element import Tag

def scrape_linkedin(driver):
    print("🕷️ Scraping LinkedIn...")
    jobs = []
    driver.get("https://www.linkedin.com/jobs/search/?keywords=remote%20python%20developer")
    wait = WebDriverWait(driver, 10)
    wait.until(EC.presence_of_all_elements_located((By.CSS_SELECTOR, "div.base-card")))
    soup = BeautifulSoup(driver.page_source, "html.parser")
    job_cards = soup.find_all("div", class_="base-card")[:5]
    for job_card in job_cards:
        title: Optional[Tag] = job_card.find("h3")  # type: ignore
        company: Optional[Tag] = job_card.find("h4")  # type: ignore
        link_tag = job_card.find("a")  # type: ignore
        link = link_tag.get("href", "N/A") if isinstance(link_tag, Tag) else "N/A"
        jobs.append({
            "Company": company.get_text(strip=True) if company else "N/A",  # type: ignore
            "Role": title.get_text(strip=True) if title else "N/A",  # type: ignore
            "Link": link,
            "Tech Stack": "Python, Remote",
            "Type": "Remote",
            "Salary": "N/A",
            "Contact Person": "N/A",
            "Email": "N/A"
        })
    return jobs

def scrape_indeed(driver):
    print("🕷️ Scraping Indeed...")
    jobs = []
    driver.get("https://www.indeed.com/jobs?q=remote+python+developer&l=Worldwide")
    wait = WebDriverWait(driver, 15)
    try:
        wait.until(EC.presence_of_all_elements_located((By.CSS_SELECTOR, "div.job_seen_beacon")))
    except Exception as e:
        logger.warning(f"Indeed page elements not found or took too long to load: {e}")
        return jobs
    soup = BeautifulSoup(driver.page_source, "html.parser")
    job_cards = soup.select("div.job_seen_beacon")[:5]
    for job_card in job_cards:
        title: Optional[Tag] = job_card.find("h2")  # type: ignore
        company: Optional[Tag] = job_card.find("span", class_="companyName")  # type: ignore
        link_tag = job_card.find("a")  # type: ignore
        href = link_tag.get("href") if isinstance(link_tag, Tag) else None
        if href and isinstance(href, str):
            if href.startswith("/"):
                link = "https://www.indeed.com" + href
            elif href.startswith("http"):
                link = href
            else:
                link = "N/A"
        else:
            link = "N/A"
        jobs.append({
            "Company": company.get_text(strip=True) if company else "N/A",  # type: ignore
            "Role": title.get_text(strip=True) if title else "N/A",  # type: ignore
            "Link": link,
            "Tech Stack": "Python, React, Remote",
            "Type": "Remote",
            "Salary": "N/A",
            "Contact Person": "N/A",
            "Email": "N/A"
        })
    return jobs

def scrape_arc_dev(driver):
    print("🕷️ Scraping Arc.dev...")
    jobs = []
    driver.get("https://arc.dev/remote-jobs?search=python")
    time.sleep(5)
    soup = BeautifulSoup(driver.page_source, "html.parser")
    job_cards = soup.select("div.job-listing")[:5]
    for card in job_cards:
        title: Optional[Tag] = card.find("h3")  # type: ignore
        company: Optional[Tag] = card.find("div", class_="company-name")  # type: ignore
        link_tag: Optional[Tag] = card.find("a", href=True)  # type: ignore
        jobs.append({
            "Company": company.get_text(strip=True) if company else "N/A",  # type: ignore
            "Role": title.get_text(strip=True) if title else "N/A",  # type: ignore
            "Link": "https://arc.dev" + link_tag["href"] if link_tag else "N/A",  # type: ignore
            "Tech Stack": "Python, Remote",
            "Type": "Remote",
            "Salary": "N/A",
            "Contact Person": "N/A",
            "Email": "N/A"
        })
    return jobs

def run_scraper(email, password):
    driver = get_driver()
    if driver is None:
<<<<<<< HEAD
        logger.error("⚠️ Web driver could not be initialized. Aborting scraping.")
=======
        logger.error("❌ Web driver could not be initialized. Aborting scraping.")
>>>>>>> e20f3a4d
        return []

    login_success = login_linkedin(driver, email, password)
    if not login_success:
        logger.warning("⚠️ LinkedIn login failed or credentials missing. Continuing without login.")

    results = []

    # Google Jobs placeholder
    try:
        driver.get("https://www.google.com/search?q=remote+developer+jobs+react+python+node+fastapi+docker")
        max_attempts = 3
        for attempt in range(max_attempts):
            try:
                WebDriverWait(driver, 15).until(EC.presence_of_all_elements_located((By.CSS_SELECTOR, "div[jscontroller]")))
                break
            except Exception as e:
                logger.warning(f"Attempt {attempt + 1} for Google Jobs wait failed: {e}")
                if attempt == max_attempts - 1:
                    logger.error(f"❌ Google Jobs scraping failed after {max_attempts} attempts due to timeout.")
                    raise e
                time.sleep(3)
        soup = BeautifulSoup(driver.page_source, "html.parser")
        job_cards = soup.select("div[jscontroller]")[:5]
        for job_card in job_cards:
            title_tag = job_card.find("div", attrs={"role": "heading"})
            link_tag = job_card.find("a", href=True)
            title = title_tag.get_text(strip=True) if title_tag else "N/A"
            link = link_tag.get("href") if link_tag else driver.current_url
            results.append({
                "Company": "Unknown (Google Jobs)",
                "Role": title,
                "Link": link,
                "Tech Stack": "React, Python, etc.",
                "Contact Person": "N/A",
                "Email": "N/A",
                "Salary": "N/A",
                "Type": "Remote"
            })
    except TimeoutError as e:
        logger.error(f"❌ Google Jobs scraping failed: {e}", exc_info=True)
    except Exception as e:
<<<<<<< HEAD
        logger.error(f"🛑 Google Jobs scraping failed: {e}")
=======
        logger.error(f"❌ Google Jobs scraping failed: {e}", exc_info=True)
>>>>>>> e20f3a4d

    # Remote OK
    try:
        res = requests.get("https://remoteok.com/remote-dev-jobs")
        soup = BeautifulSoup(res.text, "html.parser")
        job_list = soup.find_all("tr", class_="job")[:5]
        for job in job_list:
            title_text = job.get("data-position")  # type: ignore
            company_text = job.get("data-company")  # type: ignore
            link = "https://remoteok.com" + job.get("data-href", "")  # type: ignore
            tags = [t.text for t in job.find_all("div", class_="tag")]  # type: ignore
            results.append({
                "Company": company_text,
                "Role": title_text,
                "Tech Stack": ", ".join(tags),
                "Type": "Remote",
                "Salary": "N/A",
                "Contact Person": "N/A",
                "Email": "N/A",
                "Link": link
            })
    except Exception as e:
        logger.error(f"❌ Remote OK scraping failed: {e}")

    try:
        results += scrape_indeed(driver)
    except Exception as e:
        logger.error(f"❌ Indeed scraping failed: {e}")

    try:
        results += scrape_arc_dev(driver)
    except Exception as e:
        logger.error(f"❌ Arc.dev scraping failed: {e}")

    try:
        results += scrape_linkedin(driver)
    except Exception as e:
<<<<<<< HEAD
        logger.error(f"❌LinkedIn scraping failed: {e}")
=======
        logger.error(f"❌ LinkedIn scraping failed: {e}")
>>>>>>> e20f3a4d

    driver.quit()
    return results

@app.get("/", response_class=HTMLResponse)
def read_form(request: Request):
    return templates.TemplateResponse("index.html", {"request": request})

@app.post("/run", response_class=HTMLResponse)
def run_job_search(request: Request):
    email = os.getenv("LINKEDIN_EMAIL")
    password = os.getenv("LINKEDIN_PASSWORD")
    results = []
    try:
        results = run_scraper(email, password)
    except Exception as e:
        logger.error(f"❌ Job search failed: {e}")
        return templates.TemplateResponse("results.html", {"request": request, "results": [], "error": "Job search failed. Please try again later."})
    return templates.TemplateResponse("results.html", {"request": request, "results": results})<|MERGE_RESOLUTION|>--- conflicted
+++ resolved
@@ -33,12 +33,9 @@
 logging.basicConfig(level=logging.INFO)
 logger = logging.getLogger(__name__)
 
-<<<<<<< HEAD
 # Add debug log to confirm environment variables are loaded
 logger.info(f"Loaded LINKEDIN_EMAIL: {os.getenv('LINKEDIN_EMAIL')}")
 logger.info(f"Loaded LINKEDIN_PASSWORD: {'***' if os.getenv('LINKEDIN_PASSWORD') else None}")
-=======
->>>>>>> e20f3a4d
 
 def get_driver():
     options = Options()
@@ -46,36 +43,15 @@
     options.add_argument("--disable-gpu")
     try:
         driver = webdriver.Chrome(options=options)
-<<<<<<< HEAD
-        logger.info("🚀 Chrome driver initialized successfully.")
-    except Exception as e:
-        logger.error(f"🛑 Error initializing Chrome driver: {e}")
-=======
         logger.info("✅ Chrome driver initialized successfully.")
     except Exception as e:
         logger.error(f"❌ Error initializing Chrome driver: {e}")
->>>>>>> e20f3a4d
         driver = None
     return driver
 
 def login_linkedin(driver, email, password):
     if not email or not password:
         logger.error("❌ LinkedIn credentials are missing.")
-<<<<<<< HEAD
-        return False
-    try:
-        driver.get("https://www.linkedin.com/login")
-        wait = WebDriverWait(driver, 10)
-        wait.until(EC.presence_of_element_located((By.ID, "username")))
-        driver.find_element(By.ID, "username").send_keys(email)
-        driver.find_element(By.ID, "password").send_keys(password)
-        driver.find_element(By.XPATH, "//button[@type='submit']").click()
-        wait.until(EC.url_contains("feed"))
-        return True
-    except Exception as e:
-        logger.error(f"😓 LinkedIn login failed: {e}")
-=======
->>>>>>> e20f3a4d
         return False
     max_attempts = 3
     for attempt in range(max_attempts):
@@ -222,11 +198,7 @@
 def run_scraper(email, password):
     driver = get_driver()
     if driver is None:
-<<<<<<< HEAD
-        logger.error("⚠️ Web driver could not be initialized. Aborting scraping.")
-=======
         logger.error("❌ Web driver could not be initialized. Aborting scraping.")
->>>>>>> e20f3a4d
         return []
 
     login_success = login_linkedin(driver, email, password)
@@ -269,11 +241,7 @@
     except TimeoutError as e:
         logger.error(f"❌ Google Jobs scraping failed: {e}", exc_info=True)
     except Exception as e:
-<<<<<<< HEAD
         logger.error(f"🛑 Google Jobs scraping failed: {e}")
-=======
-        logger.error(f"❌ Google Jobs scraping failed: {e}", exc_info=True)
->>>>>>> e20f3a4d
 
     # Remote OK
     try:
@@ -301,21 +269,18 @@
     try:
         results += scrape_indeed(driver)
     except Exception as e:
-        logger.error(f"❌ Indeed scraping failed: {e}")
+        logger.error(f "❌ Indeed scraping failed: {e}")
 
     try:
         results += scrape_arc_dev(driver)
     except Exception as e:
         logger.error(f"❌ Arc.dev scraping failed: {e}")
+        logger.error(f"❌ Arc.dev scraping failed: {e}")
 
     try:
         results += scrape_linkedin(driver)
     except Exception as e:
-<<<<<<< HEAD
-        logger.error(f"❌LinkedIn scraping failed: {e}")
-=======
         logger.error(f"❌ LinkedIn scraping failed: {e}")
->>>>>>> e20f3a4d
 
     driver.quit()
     return results
